/*
 * KMVC decoder
 * Copyright (c) 2006 Konstantin Shishkov
 *
 * This file is part of FFmpeg.
 *
 * FFmpeg is free software; you can redistribute it and/or
 * modify it under the terms of the GNU Lesser General Public
 * License as published by the Free Software Foundation; either
 * version 2.1 of the License, or (at your option) any later version.
 *
 * FFmpeg is distributed in the hope that it will be useful,
 * but WITHOUT ANY WARRANTY; without even the implied warranty of
 * MERCHANTABILITY or FITNESS FOR A PARTICULAR PURPOSE.  See the GNU
 * Lesser General Public License for more details.
 *
 * You should have received a copy of the GNU Lesser General Public
 * License along with FFmpeg; if not, write to the Free Software
 * Foundation, Inc., 51 Franklin Street, Fifth Floor, Boston, MA 02110-1301 USA
 */

/**
 * @file
 * Karl Morton's Video Codec decoder
 */

#include <stdio.h>
#include <stdlib.h>

#include "avcodec.h"
#include "bytestream.h"
#include "internal.h"

#define KMVC_KEYFRAME 0x80
#define KMVC_PALETTE  0x40
#define KMVC_METHOD   0x0F
#define MAX_PALSIZE   256

/*
 * Decoder context
 */
typedef struct KmvcContext {
    AVCodecContext *avctx;
    AVFrame pic;

    int setpal;
    int palsize;
    uint32_t pal[MAX_PALSIZE];
    uint8_t *cur, *prev;
    uint8_t *frm0, *frm1;
    GetByteContext g;
} KmvcContext;

typedef struct BitBuf {
    int bits;
    int bitbuf;
} BitBuf;

#define BLK(data, x, y)  data[(x) + (y) * 320]

#define kmvc_init_getbits(bb, g)  bb.bits = 7; bb.bitbuf = bytestream2_get_byte(g);

#define kmvc_getbit(bb, g, res) {\
    res = 0; \
    if (bb.bitbuf & (1 << bb.bits)) res = 1; \
    bb.bits--; \
    if(bb.bits == -1) { \
        bb.bitbuf = bytestream2_get_byte(g); \
        bb.bits = 7; \
    } \
}

static int kmvc_decode_intra_8x8(KmvcContext * ctx, int w, int h)
{
    BitBuf bb;
    int res, val;
    int i, j;
    int bx, by;
    int l0x, l1x, l0y, l1y;
    int mx, my;

    kmvc_init_getbits(bb, &ctx->g);

    for (by = 0; by < h; by += 8)
        for (bx = 0; bx < w; bx += 8) {
            if (!bytestream2_get_bytes_left(&ctx->g)) {
                av_log(ctx->avctx, AV_LOG_ERROR, "Data overrun\n");
                return AVERROR_INVALIDDATA;
            }
            kmvc_getbit(bb, &ctx->g, res);
            if (!res) {         // fill whole 8x8 block
                val = bytestream2_get_byte(&ctx->g);
                for (i = 0; i < 64; i++)
                    BLK(ctx->cur, bx + (i & 0x7), by + (i >> 3)) = val;
            } else {            // handle four 4x4 subblocks
                for (i = 0; i < 4; i++) {
                    l0x = bx + (i & 1) * 4;
                    l0y = by + (i & 2) * 2;
                    kmvc_getbit(bb, &ctx->g, res);
                    if (!res) {
                        kmvc_getbit(bb, &ctx->g, res);
                        if (!res) {     // fill whole 4x4 block
                            val = bytestream2_get_byte(&ctx->g);
                            for (j = 0; j < 16; j++)
                                BLK(ctx->cur, l0x + (j & 3), l0y + (j >> 2)) = val;
                        } else {        // copy block from already decoded place
                            val = bytestream2_get_byte(&ctx->g);
                            mx = val & 0xF;
                            my = val >> 4;
                            if ((l0x-mx) + 320*(l0y-my) < 0 || (l0x-mx) + 320*(l0y-my) > 316*196) {
                                av_log(ctx->avctx, AV_LOG_ERROR, "Invalid MV\n");
                                return AVERROR_INVALIDDATA;
                            }
                            for (j = 0; j < 16; j++)
                                BLK(ctx->cur, l0x + (j & 3), l0y + (j >> 2)) =
                                    BLK(ctx->cur, l0x + (j & 3) - mx, l0y + (j >> 2) - my);
                        }
                    } else {    // descend to 2x2 sub-sub-blocks
                        for (j = 0; j < 4; j++) {
                            l1x = l0x + (j & 1) * 2;
                            l1y = l0y + (j & 2);
                            kmvc_getbit(bb, &ctx->g, res);
                            if (!res) {
                                kmvc_getbit(bb, &ctx->g, res);
                                if (!res) {     // fill whole 2x2 block
                                    val = bytestream2_get_byte(&ctx->g);
                                    BLK(ctx->cur, l1x, l1y) = val;
                                    BLK(ctx->cur, l1x + 1, l1y) = val;
                                    BLK(ctx->cur, l1x, l1y + 1) = val;
                                    BLK(ctx->cur, l1x + 1, l1y + 1) = val;
                                } else {        // copy block from already decoded place
                                    val = bytestream2_get_byte(&ctx->g);
                                    mx = val & 0xF;
                                    my = val >> 4;
                                    if ((l1x-mx) + 320*(l1y-my) < 0 || (l1x-mx) + 320*(l1y-my) > 318*198) {
                                        av_log(ctx->avctx, AV_LOG_ERROR, "Invalid MV\n");
                                        return AVERROR_INVALIDDATA;
                                    }
                                    BLK(ctx->cur, l1x, l1y) = BLK(ctx->cur, l1x - mx, l1y - my);
                                    BLK(ctx->cur, l1x + 1, l1y) =
                                        BLK(ctx->cur, l1x + 1 - mx, l1y - my);
                                    BLK(ctx->cur, l1x, l1y + 1) =
                                        BLK(ctx->cur, l1x - mx, l1y + 1 - my);
                                    BLK(ctx->cur, l1x + 1, l1y + 1) =
                                        BLK(ctx->cur, l1x + 1 - mx, l1y + 1 - my);
                                }
                            } else {    // read values for block
                                BLK(ctx->cur, l1x, l1y) = bytestream2_get_byte(&ctx->g);
                                BLK(ctx->cur, l1x + 1, l1y) = bytestream2_get_byte(&ctx->g);
                                BLK(ctx->cur, l1x, l1y + 1) = bytestream2_get_byte(&ctx->g);
                                BLK(ctx->cur, l1x + 1, l1y + 1) = bytestream2_get_byte(&ctx->g);
                            }
                        }
                    }
                }
            }
        }

    return 0;
}

static int kmvc_decode_inter_8x8(KmvcContext * ctx, int w, int h)
{
    BitBuf bb;
    int res, val;
    int i, j;
    int bx, by;
    int l0x, l1x, l0y, l1y;
    int mx, my;

    kmvc_init_getbits(bb, &ctx->g);

    for (by = 0; by < h; by += 8)
        for (bx = 0; bx < w; bx += 8) {
            kmvc_getbit(bb, &ctx->g, res);
            if (!res) {
                kmvc_getbit(bb, &ctx->g, res);
                if (!res) {     // fill whole 8x8 block
                    if (!bytestream2_get_bytes_left(&ctx->g)) {
                        av_log(ctx->avctx, AV_LOG_ERROR, "Data overrun\n");
                        return AVERROR_INVALIDDATA;
                    }
                    val = bytestream2_get_byte(&ctx->g);
                    for (i = 0; i < 64; i++)
                        BLK(ctx->cur, bx + (i & 0x7), by + (i >> 3)) = val;
                } else {        // copy block from previous frame
                    for (i = 0; i < 64; i++)
                        BLK(ctx->cur, bx + (i & 0x7), by + (i >> 3)) =
                            BLK(ctx->prev, bx + (i & 0x7), by + (i >> 3));
                }
            } else {            // handle four 4x4 subblocks
                if (!bytestream2_get_bytes_left(&ctx->g)) {
                    av_log(ctx->avctx, AV_LOG_ERROR, "Data overrun\n");
                    return AVERROR_INVALIDDATA;
                }
                for (i = 0; i < 4; i++) {
                    l0x = bx + (i & 1) * 4;
                    l0y = by + (i & 2) * 2;
                    kmvc_getbit(bb, &ctx->g, res);
                    if (!res) {
                        kmvc_getbit(bb, &ctx->g, res);
                        if (!res) {     // fill whole 4x4 block
                            val = bytestream2_get_byte(&ctx->g);
                            for (j = 0; j < 16; j++)
                                BLK(ctx->cur, l0x + (j & 3), l0y + (j >> 2)) = val;
                        } else {        // copy block
                            val = bytestream2_get_byte(&ctx->g);
                            mx = (val & 0xF) - 8;
                            my = (val >> 4) - 8;
                            if ((l0x+mx) + 320*(l0y+my) < 0 || (l0x+mx) + 320*(l0y+my) > 318*198) {
                                av_log(ctx->avctx, AV_LOG_ERROR, "Invalid MV\n");
                                return AVERROR_INVALIDDATA;
                            }
                            for (j = 0; j < 16; j++)
                                BLK(ctx->cur, l0x + (j & 3), l0y + (j >> 2)) =
                                    BLK(ctx->prev, l0x + (j & 3) + mx, l0y + (j >> 2) + my);
                        }
                    } else {    // descend to 2x2 sub-sub-blocks
                        for (j = 0; j < 4; j++) {
                            l1x = l0x + (j & 1) * 2;
                            l1y = l0y + (j & 2);
                            kmvc_getbit(bb, &ctx->g, res);
                            if (!res) {
                                kmvc_getbit(bb, &ctx->g, res);
                                if (!res) {     // fill whole 2x2 block
                                    val = bytestream2_get_byte(&ctx->g);
                                    BLK(ctx->cur, l1x, l1y) = val;
                                    BLK(ctx->cur, l1x + 1, l1y) = val;
                                    BLK(ctx->cur, l1x, l1y + 1) = val;
                                    BLK(ctx->cur, l1x + 1, l1y + 1) = val;
                                } else {        // copy block
                                    val = bytestream2_get_byte(&ctx->g);
                                    mx = (val & 0xF) - 8;
                                    my = (val >> 4) - 8;
                                    if ((l1x+mx) + 320*(l1y+my) < 0 || (l1x+mx) + 320*(l1y+my) > 318*198) {
                                        av_log(ctx->avctx, AV_LOG_ERROR, "Invalid MV\n");
                                        return AVERROR_INVALIDDATA;
                                    }
                                    BLK(ctx->cur, l1x, l1y) = BLK(ctx->prev, l1x + mx, l1y + my);
                                    BLK(ctx->cur, l1x + 1, l1y) =
                                        BLK(ctx->prev, l1x + 1 + mx, l1y + my);
                                    BLK(ctx->cur, l1x, l1y + 1) =
                                        BLK(ctx->prev, l1x + mx, l1y + 1 + my);
                                    BLK(ctx->cur, l1x + 1, l1y + 1) =
                                        BLK(ctx->prev, l1x + 1 + mx, l1y + 1 + my);
                                }
                            } else {    // read values for block
                                BLK(ctx->cur, l1x, l1y) = bytestream2_get_byte(&ctx->g);
                                BLK(ctx->cur, l1x + 1, l1y) = bytestream2_get_byte(&ctx->g);
                                BLK(ctx->cur, l1x, l1y + 1) = bytestream2_get_byte(&ctx->g);
                                BLK(ctx->cur, l1x + 1, l1y + 1) = bytestream2_get_byte(&ctx->g);
                            }
                        }
                    }
                }
            }
        }

    return 0;
}

static int decode_frame(AVCodecContext * avctx, void *data, int *got_frame,
                        AVPacket *avpkt)
{
    KmvcContext *const ctx = avctx->priv_data;
    uint8_t *out, *src;
    int i, ret;
    int header;
    int blocksize;
    const uint8_t *pal = av_packet_get_side_data(avpkt, AV_PKT_DATA_PALETTE, NULL);
    int ret;

    bytestream2_init(&ctx->g, avpkt->data, avpkt->size);
    if (ctx->pic.data[0])
        avctx->release_buffer(avctx, &ctx->pic);

    ctx->pic.reference = 3;
    ctx->pic.buffer_hints = FF_BUFFER_HINTS_VALID;
    if ((ret = ff_get_buffer(avctx, &ctx->pic)) < 0) {
        av_log(avctx, AV_LOG_ERROR, "get_buffer() failed\n");
        return ret;
    }

    header = bytestream2_get_byte(&ctx->g);

    /* blocksize 127 is really palette change event */
    if (bytestream2_peek_byte(&ctx->g) == 127) {
        bytestream2_skip(&ctx->g, 3);
        for (i = 0; i < 127; i++) {
            ctx->pal[i + (header & 0x81)] = 0xFFU << 24 | bytestream2_get_be24(&ctx->g);
            bytestream2_skip(&ctx->g, 1);
        }
        bytestream2_seek(&ctx->g, -127 * 4 - 3, SEEK_CUR);
    }

    if (header & KMVC_KEYFRAME) {
        ctx->pic.key_frame = 1;
        ctx->pic.pict_type = AV_PICTURE_TYPE_I;
    } else {
        ctx->pic.key_frame = 0;
        ctx->pic.pict_type = AV_PICTURE_TYPE_P;
    }

    if (header & KMVC_PALETTE) {
        ctx->pic.palette_has_changed = 1;
        // palette starts from index 1 and has 127 entries
        for (i = 1; i <= ctx->palsize; i++) {
            ctx->pal[i] = 0xFFU << 24 | bytestream2_get_be24(&ctx->g);
        }
    }

    if (pal) {
        ctx->pic.palette_has_changed = 1;
        memcpy(ctx->pal, pal, AVPALETTE_SIZE);
    }

    if (ctx->setpal) {
        ctx->setpal = 0;
        ctx->pic.palette_has_changed = 1;
    }

    /* make the palette available on the way out */
    memcpy(ctx->pic.data[1], ctx->pal, 1024);

    blocksize = bytestream2_get_byte(&ctx->g);

    if (blocksize != 8 && blocksize != 127) {
        av_log(avctx, AV_LOG_ERROR, "Block size = %i\n", blocksize);
        return AVERROR_INVALIDDATA;
    }
    memset(ctx->cur, 0, 320 * 200);
    switch (header & KMVC_METHOD) {
    case 0:
    case 1: // used in palette changed event
        memcpy(ctx->cur, ctx->prev, 320 * 200);
        break;
    case 3:
        kmvc_decode_intra_8x8(ctx, avctx->width, avctx->height);
        break;
    case 4:
        kmvc_decode_inter_8x8(ctx, avctx->width, avctx->height);
        break;
    default:
        av_log(avctx, AV_LOG_ERROR, "Unknown compression method %i\n", header & KMVC_METHOD);
        return AVERROR_INVALIDDATA;
    }

    out = ctx->pic.data[0];
    src = ctx->cur;
    for (i = 0; i < avctx->height; i++) {
        memcpy(out, src, avctx->width);
        src += 320;
        out += ctx->pic.linesize[0];
    }

    /* flip buffers */
    if (ctx->cur == ctx->frm0) {
        ctx->cur = ctx->frm1;
        ctx->prev = ctx->frm0;
    } else {
        ctx->cur = ctx->frm0;
        ctx->prev = ctx->frm1;
    }

    *got_frame = 1;
    *(AVFrame *) data = ctx->pic;

    /* always report that the buffer was completely consumed */
    return avpkt->size;
}



/*
 * Init kmvc decoder
 */
static av_cold int decode_init(AVCodecContext * avctx)
{
    KmvcContext *const c = avctx->priv_data;
    int i;

    c->avctx = avctx;

    if (avctx->width > 320 || avctx->height > 200) {
        av_log(avctx, AV_LOG_ERROR, "KMVC supports frames <= 320x200\n");
<<<<<<< HEAD
        return AVERROR_INVALIDDATA;
=======
        return AVERROR(EINVAL);
>>>>>>> 57d11e5e
    }

    c->frm0 = av_mallocz(320 * 200);
    c->frm1 = av_mallocz(320 * 200);
    c->cur = c->frm0;
    c->prev = c->frm1;

    for (i = 0; i < 256; i++) {
        c->pal[i] = 0xFFU << 24 | i * 0x10101;
    }

    if (avctx->extradata_size < 12) {
        av_log(avctx, AV_LOG_WARNING,
               "Extradata missing, decoding may not work properly...\n");
        c->palsize = 127;
    } else {
        c->palsize = AV_RL16(avctx->extradata + 10);
        if (c->palsize >= (unsigned)MAX_PALSIZE) {
            c->palsize = 127;
            av_log(avctx, AV_LOG_ERROR, "KMVC palette too large\n");
            return AVERROR_INVALIDDATA;
        }
    }

    if (avctx->extradata_size == 1036) {        // palette in extradata
        uint8_t *src = avctx->extradata + 12;
        for (i = 0; i < 256; i++) {
            c->pal[i] = AV_RL32(src);
            src += 4;
        }
        c->setpal = 1;
    }

    avcodec_get_frame_defaults(&c->pic);
    avctx->pix_fmt = AV_PIX_FMT_PAL8;

    return 0;
}



/*
 * Uninit kmvc decoder
 */
static av_cold int decode_end(AVCodecContext * avctx)
{
    KmvcContext *const c = avctx->priv_data;

    av_freep(&c->frm0);
    av_freep(&c->frm1);
    if (c->pic.data[0])
        avctx->release_buffer(avctx, &c->pic);

    return 0;
}

AVCodec ff_kmvc_decoder = {
    .name           = "kmvc",
    .type           = AVMEDIA_TYPE_VIDEO,
    .id             = AV_CODEC_ID_KMVC,
    .priv_data_size = sizeof(KmvcContext),
    .init           = decode_init,
    .close          = decode_end,
    .decode         = decode_frame,
    .capabilities   = CODEC_CAP_DR1,
    .long_name      = NULL_IF_CONFIG_SMALL("Karl Morton's video codec"),
};<|MERGE_RESOLUTION|>--- conflicted
+++ resolved
@@ -268,7 +268,6 @@
     int header;
     int blocksize;
     const uint8_t *pal = av_packet_get_side_data(avpkt, AV_PKT_DATA_PALETTE, NULL);
-    int ret;
 
     bytestream2_init(&ctx->g, avpkt->data, avpkt->size);
     if (ctx->pic.data[0])
@@ -383,11 +382,7 @@
 
     if (avctx->width > 320 || avctx->height > 200) {
         av_log(avctx, AV_LOG_ERROR, "KMVC supports frames <= 320x200\n");
-<<<<<<< HEAD
-        return AVERROR_INVALIDDATA;
-=======
         return AVERROR(EINVAL);
->>>>>>> 57d11e5e
     }
 
     c->frm0 = av_mallocz(320 * 200);
