/*
 * SVQ1 decoder
 * ported to MPlayer by Arpi <arpi@thot.banki.hu>
 * ported to libavcodec by Nick Kurshev <nickols_k@mail.ru>
 *
 * Copyright (C) 2002 the xine project
 * Copyright (C) 2002 the ffmpeg project
 *
 * SVQ1 Encoder (c) 2004 Mike Melanson <melanson@pcisys.net>
 *
 * This file is part of FFmpeg.
 *
 * FFmpeg is free software; you can redistribute it and/or
 * modify it under the terms of the GNU Lesser General Public
 * License as published by the Free Software Foundation; either
 * version 2.1 of the License, or (at your option) any later version.
 *
 * FFmpeg is distributed in the hope that it will be useful,
 * but WITHOUT ANY WARRANTY; without even the implied warranty of
 * MERCHANTABILITY or FITNESS FOR A PARTICULAR PURPOSE.  See the GNU
 * Lesser General Public License for more details.
 *
 * You should have received a copy of the GNU Lesser General Public
 * License along with FFmpeg; if not, write to the Free Software
 * Foundation, Inc., 51 Franklin Street, Fifth Floor, Boston, MA 02110-1301 USA
 */

/**
 * @file
 * Sorenson Vector Quantizer #1 (SVQ1) video codec.
 * For more information of the SVQ1 algorithm, visit:
 *   http://www.pcisys.net/~melanson/codecs/
 */

#include "avcodec.h"
#include "get_bits.h"
#include "hpeldsp.h"
#include "internal.h"
#include "mathops.h"
#include "svq1.h"

#undef NDEBUG
#include <assert.h>

extern const uint8_t ff_mvtab[33][2];

static VLC svq1_block_type;
static VLC svq1_motion_component;
static VLC svq1_intra_multistage[6];
static VLC svq1_inter_multistage[6];
static VLC svq1_intra_mean;
static VLC svq1_inter_mean;

/* motion vector (prediction) */
typedef struct svq1_pmv_s {
    int x;
    int y;
} svq1_pmv;

typedef struct SVQ1Context {
    HpelDSPContext hdsp;
    GetBitContext gb;
    AVFrame *prev;
    int width;
    int height;
    int frame_code;
    int nonref;         // 1 if the current frame won't be referenced
} SVQ1Context;

static const uint8_t string_table[256] = {
    0x00, 0xD5, 0x7F, 0xAA, 0xFE, 0x2B, 0x81, 0x54,
    0x29, 0xFC, 0x56, 0x83, 0xD7, 0x02, 0xA8, 0x7D,
    0x52, 0x87, 0x2D, 0xF8, 0xAC, 0x79, 0xD3, 0x06,
    0x7B, 0xAE, 0x04, 0xD1, 0x85, 0x50, 0xFA, 0x2F,
    0xA4, 0x71, 0xDB, 0x0E, 0x5A, 0x8F, 0x25, 0xF0,
    0x8D, 0x58, 0xF2, 0x27, 0x73, 0xA6, 0x0C, 0xD9,
    0xF6, 0x23, 0x89, 0x5C, 0x08, 0xDD, 0x77, 0xA2,
    0xDF, 0x0A, 0xA0, 0x75, 0x21, 0xF4, 0x5E, 0x8B,
    0x9D, 0x48, 0xE2, 0x37, 0x63, 0xB6, 0x1C, 0xC9,
    0xB4, 0x61, 0xCB, 0x1E, 0x4A, 0x9F, 0x35, 0xE0,
    0xCF, 0x1A, 0xB0, 0x65, 0x31, 0xE4, 0x4E, 0x9B,
    0xE6, 0x33, 0x99, 0x4C, 0x18, 0xCD, 0x67, 0xB2,
    0x39, 0xEC, 0x46, 0x93, 0xC7, 0x12, 0xB8, 0x6D,
    0x10, 0xC5, 0x6F, 0xBA, 0xEE, 0x3B, 0x91, 0x44,
    0x6B, 0xBE, 0x14, 0xC1, 0x95, 0x40, 0xEA, 0x3F,
    0x42, 0x97, 0x3D, 0xE8, 0xBC, 0x69, 0xC3, 0x16,
    0xEF, 0x3A, 0x90, 0x45, 0x11, 0xC4, 0x6E, 0xBB,
    0xC6, 0x13, 0xB9, 0x6C, 0x38, 0xED, 0x47, 0x92,
    0xBD, 0x68, 0xC2, 0x17, 0x43, 0x96, 0x3C, 0xE9,
    0x94, 0x41, 0xEB, 0x3E, 0x6A, 0xBF, 0x15, 0xC0,
    0x4B, 0x9E, 0x34, 0xE1, 0xB5, 0x60, 0xCA, 0x1F,
    0x62, 0xB7, 0x1D, 0xC8, 0x9C, 0x49, 0xE3, 0x36,
    0x19, 0xCC, 0x66, 0xB3, 0xE7, 0x32, 0x98, 0x4D,
    0x30, 0xE5, 0x4F, 0x9A, 0xCE, 0x1B, 0xB1, 0x64,
    0x72, 0xA7, 0x0D, 0xD8, 0x8C, 0x59, 0xF3, 0x26,
    0x5B, 0x8E, 0x24, 0xF1, 0xA5, 0x70, 0xDA, 0x0F,
    0x20, 0xF5, 0x5F, 0x8A, 0xDE, 0x0B, 0xA1, 0x74,
    0x09, 0xDC, 0x76, 0xA3, 0xF7, 0x22, 0x88, 0x5D,
    0xD6, 0x03, 0xA9, 0x7C, 0x28, 0xFD, 0x57, 0x82,
    0xFF, 0x2A, 0x80, 0x55, 0x01, 0xD4, 0x7E, 0xAB,
    0x84, 0x51, 0xFB, 0x2E, 0x7A, 0xAF, 0x05, 0xD0,
    0xAD, 0x78, 0xD2, 0x07, 0x53, 0x86, 0x2C, 0xF9
};

#define SVQ1_PROCESS_VECTOR()                                           \
    for (; level > 0; i++) {                                            \
        /* process next depth */                                        \
        if (i == m) {                                                   \
            m = n;                                                      \
            if (--level == 0)                                           \
                break;                                                  \
        }                                                               \
        /* divide block if next bit set */                              \
        if (!get_bits1(bitbuf))                                         \
            break;                                                      \
        /* add child nodes */                                           \
        list[n++] = list[i];                                            \
        list[n++] = list[i] + (((level & 1) ? pitch : 1) << ((level >> 1) + 1));\
    }

#define SVQ1_ADD_CODEBOOK()                                             \
    /* add codebook entries to vector */                                \
    for (j = 0; j < stages; j++) {                                      \
        n3  = codebook[entries[j]] ^ 0x80808080;                        \
        n1 += (n3 & 0xFF00FF00) >> 8;                                   \
        n2 +=  n3 & 0x00FF00FF;                                         \
    }                                                                   \
                                                                        \
    /* clip to [0..255] */                                              \
    if (n1 & 0xFF00FF00) {                                              \
        n3  = (n1 >> 15  & 0x00010001 | 0x01000100) - 0x00010001;       \
        n1 += 0x7F007F00;                                               \
        n1 |= (~n1 >> 15 & 0x00010001 | 0x01000100) - 0x00010001;       \
        n1 &= n3 & 0x00FF00FF;                                          \
    }                                                                   \
                                                                        \
    if (n2 & 0xFF00FF00) {                                              \
        n3  = (n2 >> 15  & 0x00010001 | 0x01000100) - 0x00010001;       \
        n2 += 0x7F007F00;                                               \
        n2 |= (~n2 >> 15 & 0x00010001 | 0x01000100) - 0x00010001;       \
        n2 &= n3 & 0x00FF00FF;                                          \
    }

#define SVQ1_CALC_CODEBOOK_ENTRIES(cbook)                               \
    codebook = (const uint32_t *)cbook[level];                          \
    if (stages > 0)                                                     \
        bit_cache = get_bits(bitbuf, 4 * stages);                       \
    /* calculate codebook entries for this vector */                    \
    for (j = 0; j < stages; j++) {                                      \
        entries[j] = (((bit_cache >> (4 * (stages - j - 1))) & 0xF) +   \
                      16 * j) << (level + 1);                           \
    }                                                                   \
    mean -= stages * 128;                                               \
    n4    = (mean << 16) + mean;

static int svq1_decode_block_intra(GetBitContext *bitbuf, uint8_t *pixels,
                                   int pitch)
{
    uint32_t bit_cache;
    uint8_t *list[63];
    uint32_t *dst;
    const uint32_t *codebook;
    int entries[6];
    int i, j, m, n;
    int mean, stages;
    unsigned x, y, width, height, level;
    uint32_t n1, n2, n3, n4;

    /* initialize list for breadth first processing of vectors */
    list[0] = pixels;

    /* recursively process vector */
    for (i = 0, m = 1, n = 1, level = 5; i < n; i++) {
        SVQ1_PROCESS_VECTOR();

        /* destination address and vector size */
        dst    = (uint32_t *)list[i];
        width  = 1 << ((4 + level) / 2);
        height = 1 << ((3 + level) / 2);

        /* get number of stages (-1 skips vector, 0 for mean only) */
        stages = get_vlc2(bitbuf, svq1_intra_multistage[level].table, 3, 3) - 1;

        if (stages == -1) {
            for (y = 0; y < height; y++)
                memset(&dst[y * (pitch / 4)], 0, width);
            continue;   /* skip vector */
        }

        if (stages > 0 && level >= 4) {
            av_dlog(NULL,
                    "Error (svq1_decode_block_intra): invalid vector: stages=%i level=%i\n",
                    stages, level);
            return AVERROR_INVALIDDATA;  /* invalid vector */
        }

        mean = get_vlc2(bitbuf, svq1_intra_mean.table, 8, 3);

        if (stages == 0) {
            for (y = 0; y < height; y++)
                memset(&dst[y * (pitch / 4)], mean, width);
        } else {
            SVQ1_CALC_CODEBOOK_ENTRIES(ff_svq1_intra_codebooks);

            for (y = 0; y < height; y++) {
                for (x = 0; x < width / 4; x++, codebook++) {
                    n1 = n4;
                    n2 = n4;
                    SVQ1_ADD_CODEBOOK()
                    /* store result */
                    dst[x] = n1 << 8 | n2;
                }
                dst += pitch / 4;
            }
        }
    }

    return 0;
}

static int svq1_decode_block_non_intra(GetBitContext *bitbuf, uint8_t *pixels,
                                       int pitch)
{
    uint32_t bit_cache;
    uint8_t *list[63];
    uint32_t *dst;
    const uint32_t *codebook;
    int entries[6];
    int i, j, m, n;
    int mean, stages;
    int x, y, width, height, level;
    uint32_t n1, n2, n3, n4;

    /* initialize list for breadth first processing of vectors */
    list[0] = pixels;

    /* recursively process vector */
    for (i = 0, m = 1, n = 1, level = 5; i < n; i++) {
        SVQ1_PROCESS_VECTOR();

        /* destination address and vector size */
        dst    = (uint32_t *)list[i];
        width  = 1 << ((4 + level) / 2);
        height = 1 << ((3 + level) / 2);

        /* get number of stages (-1 skips vector, 0 for mean only) */
        stages = get_vlc2(bitbuf, svq1_inter_multistage[level].table, 3, 2) - 1;

        if (stages == -1)
            continue;           /* skip vector */

        if ((stages > 0) && (level >= 4)) {
            av_dlog(NULL,
                    "Error (svq1_decode_block_non_intra): invalid vector: stages=%i level=%i\n",
                    stages, level);
            return AVERROR_INVALIDDATA;  /* invalid vector */
        }

        mean = get_vlc2(bitbuf, svq1_inter_mean.table, 9, 3) - 256;

        SVQ1_CALC_CODEBOOK_ENTRIES(ff_svq1_inter_codebooks);

        for (y = 0; y < height; y++) {
            for (x = 0; x < width / 4; x++, codebook++) {
                n3 = dst[x];
                /* add mean value to vector */
                n1 = n4 + ((n3 & 0xFF00FF00) >> 8);
                n2 = n4 +  (n3 & 0x00FF00FF);
                SVQ1_ADD_CODEBOOK()
                /* store result */
                dst[x] = n1 << 8 | n2;
            }
            dst += pitch / 4;
        }
    }
    return 0;
}

static int svq1_decode_motion_vector(GetBitContext *bitbuf, svq1_pmv *mv,
                                     svq1_pmv **pmv)
{
    int diff;
    int i;

    for (i = 0; i < 2; i++) {
        /* get motion code */
        diff = get_vlc2(bitbuf, svq1_motion_component.table, 7, 2);
        if (diff < 0)
            return AVERROR_INVALIDDATA;
        else if (diff) {
            if (get_bits1(bitbuf))
                diff = -diff;
        }

        /* add median of motion vector predictors and clip result */
        if (i == 1)
            mv->y = sign_extend(diff + mid_pred(pmv[0]->y, pmv[1]->y, pmv[2]->y), 6);
        else
            mv->x = sign_extend(diff + mid_pred(pmv[0]->x, pmv[1]->x, pmv[2]->x), 6);
    }

    return 0;
}

static void svq1_skip_block(uint8_t *current, uint8_t *previous,
                            int pitch, int x, int y)
{
    uint8_t *src;
    uint8_t *dst;
    int i;

    src = &previous[x + y * pitch];
    dst = current;

    for (i = 0; i < 16; i++) {
        memcpy(dst, src, 16);
        src += pitch;
        dst += pitch;
    }
}

static int svq1_motion_inter_block(HpelDSPContext *hdsp, GetBitContext *bitbuf,
                                   uint8_t *current, uint8_t *previous,
                                   int pitch, svq1_pmv *motion, int x, int y,
                                   int width, int height)
{
    uint8_t *src;
    uint8_t *dst;
    svq1_pmv mv;
    svq1_pmv *pmv[3];
    int result;

    /* predict and decode motion vector */
    pmv[0] = &motion[0];
    if (y == 0) {
        pmv[1] =
        pmv[2] = pmv[0];
    } else {
        pmv[1] = &motion[x / 8 + 2];
        pmv[2] = &motion[x / 8 + 4];
    }

    result = svq1_decode_motion_vector(bitbuf, &mv, pmv);
    if (result)
        return result;

    motion[0].x         =
    motion[x / 8 + 2].x =
    motion[x / 8 + 3].x = mv.x;
    motion[0].y         =
    motion[x / 8 + 2].y =
    motion[x / 8 + 3].y = mv.y;

    mv.x = av_clip(mv.x, -2 * x, 2 * (width  - x - 16));
    mv.y = av_clip(mv.y, -2 * y, 2 * (height - y - 16));

    src = &previous[(x + (mv.x >> 1)) + (y + (mv.y >> 1)) * pitch];
    dst = current;

    hdsp->put_pixels_tab[0][(mv.y & 1) << 1 | (mv.x & 1)](dst, src, pitch, 16);

    return 0;
}

static int svq1_motion_inter_4v_block(HpelDSPContext *hdsp, GetBitContext *bitbuf,
                                      uint8_t *current, uint8_t *previous,
                                      int pitch, svq1_pmv *motion, int x, int y,
                                      int width, int height)
{
    uint8_t *src;
    uint8_t *dst;
    svq1_pmv mv;
    svq1_pmv *pmv[4];
    int i, result;

    /* predict and decode motion vector (0) */
    pmv[0] = &motion[0];
    if (y == 0) {
        pmv[1] =
        pmv[2] = pmv[0];
    } else {
        pmv[1] = &motion[(x / 8) + 2];
        pmv[2] = &motion[(x / 8) + 4];
    }

    result = svq1_decode_motion_vector(bitbuf, &mv, pmv);
    if (result)
        return result;

    /* predict and decode motion vector (1) */
    pmv[0] = &mv;
    if (y == 0) {
        pmv[1] =
        pmv[2] = pmv[0];
    } else {
        pmv[1] = &motion[(x / 8) + 3];
    }
    result = svq1_decode_motion_vector(bitbuf, &motion[0], pmv);
    if (result)
        return result;

    /* predict and decode motion vector (2) */
    pmv[1] = &motion[0];
    pmv[2] = &motion[(x / 8) + 1];

    result = svq1_decode_motion_vector(bitbuf, &motion[(x / 8) + 2], pmv);
    if (result)
        return result;

    /* predict and decode motion vector (3) */
    pmv[2] = &motion[(x / 8) + 2];
    pmv[3] = &motion[(x / 8) + 3];

    result = svq1_decode_motion_vector(bitbuf, pmv[3], pmv);
    if (result)
        return result;

    /* form predictions */
    for (i = 0; i < 4; i++) {
        int mvx = pmv[i]->x + (i  & 1) * 16;
        int mvy = pmv[i]->y + (i >> 1) * 16;

        // FIXME: clipping or padding?
        mvx = av_clip(mvx, -2 * x, 2 * (width  - x - 8));
        mvy = av_clip(mvy, -2 * y, 2 * (height - y - 8));

        src = &previous[(x + (mvx >> 1)) + (y + (mvy >> 1)) * pitch];
        dst = current;

        hdsp->put_pixels_tab[1][((mvy & 1) << 1) | (mvx & 1)](dst, src, pitch, 8);

        /* select next block */
        if (i & 1)
            current += 8 * (pitch - 1);
        else
            current += 8;
    }

    return 0;
}

static int svq1_decode_delta_block(AVCodecContext *avctx, HpelDSPContext *hdsp,
                                   GetBitContext *bitbuf,
                                   uint8_t *current, uint8_t *previous,
                                   int pitch, svq1_pmv *motion, int x, int y,
                                   int width, int height)
{
    uint32_t block_type;
    int result = 0;

    /* get block type */
    block_type = get_vlc2(bitbuf, svq1_block_type.table, 2, 2);

    /* reset motion vectors */
    if (block_type == SVQ1_BLOCK_SKIP || block_type == SVQ1_BLOCK_INTRA) {
        motion[0].x         =
        motion[0].y         =
        motion[x / 8 + 2].x =
        motion[x / 8 + 2].y =
        motion[x / 8 + 3].x =
        motion[x / 8 + 3].y = 0;
    }

    switch (block_type) {
    case SVQ1_BLOCK_SKIP:
        svq1_skip_block(current, previous, pitch, x, y);
        break;

    case SVQ1_BLOCK_INTER:
<<<<<<< HEAD
        result = svq1_motion_inter_block(hdsp, bitbuf, current, previous,
                                         pitch, motion, x, y);
=======
        result = svq1_motion_inter_block(dsp, bitbuf, current, previous,
                                         pitch, motion, x, y, width, height);
>>>>>>> ecff5acb

        if (result != 0) {
            av_dlog(avctx, "Error in svq1_motion_inter_block %i\n", result);
            break;
        }
        result = svq1_decode_block_non_intra(bitbuf, current, pitch);
        break;

    case SVQ1_BLOCK_INTER_4V:
<<<<<<< HEAD
        result = svq1_motion_inter_4v_block(hdsp, bitbuf, current, previous,
                                            pitch, motion, x, y);
=======
        result = svq1_motion_inter_4v_block(dsp, bitbuf, current, previous,
                                            pitch, motion, x, y, width, height);
>>>>>>> ecff5acb

        if (result != 0) {
            av_dlog(avctx, "Error in svq1_motion_inter_4v_block %i\n", result);
            break;
        }
        result = svq1_decode_block_non_intra(bitbuf, current, pitch);
        break;

    case SVQ1_BLOCK_INTRA:
        result = svq1_decode_block_intra(bitbuf, current, pitch);
        break;
    }

    return result;
}

static void svq1_parse_string(GetBitContext *bitbuf, uint8_t *out)
{
    uint8_t seed;
    int i;

    out[0] = get_bits(bitbuf, 8);
    seed   = string_table[out[0]];

    for (i = 1; i <= out[0]; i++) {
        out[i] = get_bits(bitbuf, 8) ^ seed;
        seed   = string_table[out[i] ^ seed];
    }
}

static int svq1_decode_frame_header(AVCodecContext *avctx, AVFrame *frame)
{
    SVQ1Context *s = avctx->priv_data;
    GetBitContext *bitbuf = &s->gb;
    int frame_size_code;
    int width  = s->width;
    int height = s->height;

    skip_bits(bitbuf, 8); /* temporal_reference */

    /* frame type */
    s->nonref = 0;
    switch (get_bits(bitbuf, 2)) {
    case 0:
        frame->pict_type = AV_PICTURE_TYPE_I;
        break;
    case 2:
        s->nonref = 1;
    case 1:
        frame->pict_type = AV_PICTURE_TYPE_P;
        break;
    default:
        av_log(avctx, AV_LOG_ERROR, "Invalid frame type.\n");
        return AVERROR_INVALIDDATA;
    }

    if (frame->pict_type == AV_PICTURE_TYPE_I) {
        /* unknown fields */
        if (s->frame_code == 0x50 || s->frame_code == 0x60) {
            int csum = get_bits(bitbuf, 16);

            csum = ff_svq1_packet_checksum(bitbuf->buffer,
                                           bitbuf->size_in_bits >> 3,
                                           csum);

            av_dlog(avctx, "%s checksum (%02x) for packet data\n",
                    (csum == 0) ? "correct" : "incorrect", csum);
        }

        if ((s->frame_code ^ 0x10) >= 0x50) {
            uint8_t msg[256];

            svq1_parse_string(bitbuf, msg);

            av_log(avctx, AV_LOG_INFO,
                   "embedded message: \"%s\"\n", (char *)msg);
        }

        skip_bits(bitbuf, 2);
        skip_bits(bitbuf, 2);
        skip_bits1(bitbuf);

        /* load frame size */
        frame_size_code = get_bits(bitbuf, 3);

        if (frame_size_code == 7) {
            /* load width, height (12 bits each) */
            width  = get_bits(bitbuf, 12);
            height = get_bits(bitbuf, 12);

            if (!width || !height)
                return AVERROR_INVALIDDATA;
        } else {
            /* get width, height from table */
            width  = ff_svq1_frame_size_table[frame_size_code][0];
            height = ff_svq1_frame_size_table[frame_size_code][1];
        }
    }

    /* unknown fields */
    if (get_bits1(bitbuf)) {
        skip_bits1(bitbuf);    /* use packet checksum if (1) */
        skip_bits1(bitbuf);    /* component checksums after image data if (1) */

        if (get_bits(bitbuf, 2) != 0)
            return AVERROR_INVALIDDATA;
    }

    if (get_bits1(bitbuf)) {
        skip_bits1(bitbuf);
        skip_bits(bitbuf, 4);
        skip_bits1(bitbuf);
        skip_bits(bitbuf, 2);

        while (get_bits1(bitbuf))
            skip_bits(bitbuf, 8);
    }

    s->width  = width;
    s->height = height;
    return 0;
}

static int svq1_decode_frame(AVCodecContext *avctx, void *data,
                             int *got_frame, AVPacket *avpkt)
{
    const uint8_t *buf = avpkt->data;
    int buf_size       = avpkt->size;
    SVQ1Context     *s = avctx->priv_data;
    AVFrame       *cur = data;
    uint8_t *current;
    int result, i, x, y, width, height;
    svq1_pmv *pmv;

    /* initialize bit buffer */
    init_get_bits(&s->gb, buf, buf_size * 8);

    /* decode frame header */
    s->frame_code = get_bits(&s->gb, 22);

    if ((s->frame_code & ~0x70) || !(s->frame_code & 0x60))
        return AVERROR_INVALIDDATA;

    /* swap some header bytes (why?) */
    if (s->frame_code != 0x20) {
        uint32_t *src = (uint32_t *)(buf + 4);

        if (buf_size < 36)
            return AVERROR_INVALIDDATA;

        for (i = 0; i < 4; i++)
            src[i] = ((src[i] << 16) | (src[i] >> 16)) ^ src[7 - i];
    }

    result = svq1_decode_frame_header(avctx, cur);
    if (result != 0) {
        av_dlog(avctx, "Error in svq1_decode_frame_header %i\n", result);
        return result;
    }
    avcodec_set_dimensions(avctx, s->width, s->height);

    if ((avctx->skip_frame >= AVDISCARD_NONREF && s->nonref) ||
        (avctx->skip_frame >= AVDISCARD_NONKEY &&
         cur->pict_type != AV_PICTURE_TYPE_I) ||
        avctx->skip_frame >= AVDISCARD_ALL)
        return buf_size;

    result = ff_get_buffer(avctx, cur, s->nonref ? 0 : AV_GET_BUFFER_FLAG_REF);
    if (result < 0)
        return result;

    pmv = av_malloc((FFALIGN(s->width, 16) / 8 + 3) * sizeof(*pmv));
    if (!pmv)
        return AVERROR(ENOMEM);

    /* decode y, u and v components */
    for (i = 0; i < 3; i++) {
        int linesize = cur->linesize[i];
        if (i == 0) {
            width    = FFALIGN(s->width,  16);
            height   = FFALIGN(s->height, 16);
        } else {
            if (avctx->flags & CODEC_FLAG_GRAY)
                break;
            width    = FFALIGN(s->width  / 4, 16);
            height   = FFALIGN(s->height / 4, 16);
        }

        current = cur->data[i];

        if (cur->pict_type == AV_PICTURE_TYPE_I) {
            /* keyframe */
            for (y = 0; y < height; y += 16) {
                for (x = 0; x < width; x += 16) {
                    result = svq1_decode_block_intra(&s->gb, &current[x],
                                                     linesize);
                    if (result) {
                        av_log(avctx, AV_LOG_ERROR,
                               "Error in svq1_decode_block %i (keyframe)\n",
                               result);
                        goto err;
                    }
                }
                current += 16 * linesize;
            }
        } else {
            /* delta frame */
            uint8_t *previous = s->prev->data[i];
            if (!previous ||
                s->prev->width != s->width || s->prev->height != s->height) {
                av_log(avctx, AV_LOG_ERROR, "Missing reference frame.\n");
                result = AVERROR_INVALIDDATA;
                goto err;
            }

            memset(pmv, 0, ((width / 8) + 3) * sizeof(svq1_pmv));

            for (y = 0; y < height; y += 16) {
                for (x = 0; x < width; x += 16) {
                    result = svq1_decode_delta_block(avctx, &s->hdsp,
                                                     &s->gb, &current[x],
                                                     previous, linesize,
<<<<<<< HEAD
                                                     pmv, x, y);
                    if (result) {
=======
                                                     pmv, x, y, width, height);
                    if (result != 0) {
>>>>>>> ecff5acb
                        av_dlog(avctx,
                                "Error in svq1_decode_delta_block %i\n",
                                result);
                        goto err;
                    }
                }

                pmv[0].x     =
                    pmv[0].y = 0;

                current += 16 * linesize;
            }
        }
    }

    if (!s->nonref) {
        av_frame_unref(s->prev);
        result = av_frame_ref(s->prev, cur);
        if (result < 0)
            goto err;
    }

    *got_frame = 1;
    result     = buf_size;

err:
    av_free(pmv);
    return result;
}

static av_cold int svq1_decode_init(AVCodecContext *avctx)
{
    SVQ1Context *s = avctx->priv_data;
    int i;
    int offset = 0;

    s->prev = avcodec_alloc_frame();
    if (!s->prev)
        return AVERROR(ENOMEM);

    s->width            = avctx->width  + 3 & ~3;
    s->height           = avctx->height + 3 & ~3;
    avctx->pix_fmt      = AV_PIX_FMT_YUV410P;

    ff_hpeldsp_init(&s->hdsp, avctx->flags);

    INIT_VLC_STATIC(&svq1_block_type, 2, 4,
                    &ff_svq1_block_type_vlc[0][1], 2, 1,
                    &ff_svq1_block_type_vlc[0][0], 2, 1, 6);

    INIT_VLC_STATIC(&svq1_motion_component, 7, 33,
                    &ff_mvtab[0][1], 2, 1,
                    &ff_mvtab[0][0], 2, 1, 176);

    for (i = 0; i < 6; i++) {
        static const uint8_t sizes[2][6] = { { 14, 10, 14, 18, 16, 18 },
                                             { 10, 10, 14, 14, 14, 16 } };
        static VLC_TYPE table[168][2];
        svq1_intra_multistage[i].table           = &table[offset];
        svq1_intra_multistage[i].table_allocated = sizes[0][i];
        offset                                  += sizes[0][i];
        init_vlc(&svq1_intra_multistage[i], 3, 8,
                 &ff_svq1_intra_multistage_vlc[i][0][1], 2, 1,
                 &ff_svq1_intra_multistage_vlc[i][0][0], 2, 1,
                 INIT_VLC_USE_NEW_STATIC);
        svq1_inter_multistage[i].table           = &table[offset];
        svq1_inter_multistage[i].table_allocated = sizes[1][i];
        offset                                  += sizes[1][i];
        init_vlc(&svq1_inter_multistage[i], 3, 8,
                 &ff_svq1_inter_multistage_vlc[i][0][1], 2, 1,
                 &ff_svq1_inter_multistage_vlc[i][0][0], 2, 1,
                 INIT_VLC_USE_NEW_STATIC);
    }

    INIT_VLC_STATIC(&svq1_intra_mean, 8, 256,
                    &ff_svq1_intra_mean_vlc[0][1], 4, 2,
                    &ff_svq1_intra_mean_vlc[0][0], 4, 2, 632);

    INIT_VLC_STATIC(&svq1_inter_mean, 9, 512,
                    &ff_svq1_inter_mean_vlc[0][1], 4, 2,
                    &ff_svq1_inter_mean_vlc[0][0], 4, 2, 1434);

    return 0;
}

static av_cold int svq1_decode_end(AVCodecContext *avctx)
{
    SVQ1Context *s = avctx->priv_data;

    av_frame_free(&s->prev);

    return 0;
}

static void svq1_flush(AVCodecContext *avctx)
{
    SVQ1Context *s = avctx->priv_data;

    av_frame_unref(s->prev);
}

AVCodec ff_svq1_decoder = {
    .name           = "svq1",
    .type           = AVMEDIA_TYPE_VIDEO,
    .id             = AV_CODEC_ID_SVQ1,
    .priv_data_size = sizeof(SVQ1Context),
    .init           = svq1_decode_init,
    .close          = svq1_decode_end,
    .decode         = svq1_decode_frame,
    .capabilities   = CODEC_CAP_DR1,
    .flush          = svq1_flush,
    .pix_fmts       = (const enum AVPixelFormat[]) { AV_PIX_FMT_YUV410P,
                                                     AV_PIX_FMT_NONE },
    .long_name      = NULL_IF_CONFIG_SMALL("Sorenson Vector Quantizer 1 / Sorenson Video 1 / SVQ1"),
};<|MERGE_RESOLUTION|>--- conflicted
+++ resolved
@@ -467,13 +467,8 @@
         break;
 
     case SVQ1_BLOCK_INTER:
-<<<<<<< HEAD
         result = svq1_motion_inter_block(hdsp, bitbuf, current, previous,
-                                         pitch, motion, x, y);
-=======
-        result = svq1_motion_inter_block(dsp, bitbuf, current, previous,
                                          pitch, motion, x, y, width, height);
->>>>>>> ecff5acb
 
         if (result != 0) {
             av_dlog(avctx, "Error in svq1_motion_inter_block %i\n", result);
@@ -483,13 +478,8 @@
         break;
 
     case SVQ1_BLOCK_INTER_4V:
-<<<<<<< HEAD
         result = svq1_motion_inter_4v_block(hdsp, bitbuf, current, previous,
-                                            pitch, motion, x, y);
-=======
-        result = svq1_motion_inter_4v_block(dsp, bitbuf, current, previous,
                                             pitch, motion, x, y, width, height);
->>>>>>> ecff5acb
 
         if (result != 0) {
             av_dlog(avctx, "Error in svq1_motion_inter_4v_block %i\n", result);
@@ -712,13 +702,8 @@
                     result = svq1_decode_delta_block(avctx, &s->hdsp,
                                                      &s->gb, &current[x],
                                                      previous, linesize,
-<<<<<<< HEAD
-                                                     pmv, x, y);
-                    if (result) {
-=======
                                                      pmv, x, y, width, height);
                     if (result != 0) {
->>>>>>> ecff5acb
                         av_dlog(avctx,
                                 "Error in svq1_decode_delta_block %i\n",
                                 result);
