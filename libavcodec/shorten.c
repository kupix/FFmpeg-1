/*
 * Shorten decoder
 * Copyright (c) 2005 Jeff Muizelaar
 *
 * This file is part of FFmpeg.
 *
 * FFmpeg is free software; you can redistribute it and/or
 * modify it under the terms of the GNU Lesser General Public
 * License as published by the Free Software Foundation; either
 * version 2.1 of the License, or (at your option) any later version.
 *
 * FFmpeg is distributed in the hope that it will be useful,
 * but WITHOUT ANY WARRANTY; without even the implied warranty of
 * MERCHANTABILITY or FITNESS FOR A PARTICULAR PURPOSE.  See the GNU
 * Lesser General Public License for more details.
 *
 * You should have received a copy of the GNU Lesser General Public
 * License along with FFmpeg; if not, write to the Free Software
 * Foundation, Inc., 51 Franklin Street, Fifth Floor, Boston, MA 02110-1301 USA
 */

/**
 * @file
 * Shorten decoder
 * @author Jeff Muizelaar
 *
 */

#include <limits.h>
#include "avcodec.h"
#include "bytestream.h"
#include "get_bits.h"
#include "golomb.h"
#include "internal.h"

#define MAX_CHANNELS 8
#define MAX_BLOCKSIZE 65535

#define OUT_BUFFER_SIZE 16384

#define ULONGSIZE 2

#define WAVE_FORMAT_PCM 0x0001

#define DEFAULT_BLOCK_SIZE 256

#define TYPESIZE 4
#define CHANSIZE 0
#define LPCQSIZE 2
#define ENERGYSIZE 3
#define BITSHIFTSIZE 2

#define TYPE_S8    1
#define TYPE_U8    2
#define TYPE_S16HL 3
#define TYPE_U16HL 4
#define TYPE_S16LH 5
#define TYPE_U16LH 6

#define NWRAP 3
#define NSKIPSIZE 1

#define LPCQUANT 5
#define V2LPCQOFFSET (1 << LPCQUANT)

#define FNSIZE 2
#define FN_DIFF0        0
#define FN_DIFF1        1
#define FN_DIFF2        2
#define FN_DIFF3        3
#define FN_QUIT         4
#define FN_BLOCKSIZE    5
#define FN_BITSHIFT     6
#define FN_QLPC         7
#define FN_ZERO         8
#define FN_VERBATIM     9

/** indicates if the FN_* command is audio or non-audio */
static const uint8_t is_audio_command[10] = { 1, 1, 1, 1, 0, 0, 0, 1, 1, 0 };

#define VERBATIM_CKSIZE_SIZE 5
#define VERBATIM_BYTE_SIZE 8
#define CANONICAL_HEADER_SIZE 44

typedef struct ShortenContext {
    AVCodecContext *avctx;
    GetBitContext gb;

    int min_framesize, max_framesize;
    unsigned channels;

    int32_t *decoded[MAX_CHANNELS];
    int32_t *decoded_base[MAX_CHANNELS];
    int32_t *offset[MAX_CHANNELS];
    int *coeffs;
    uint8_t *bitstream;
    int bitstream_size;
    int bitstream_index;
    unsigned int allocated_bitstream_size;
    int header_size;
    uint8_t header[OUT_BUFFER_SIZE];
    int version;
    int cur_chan;
    int bitshift;
    int nmean;
    int internal_ftype;
    int nwrap;
    int blocksize;
    int bitindex;
    int32_t lpcqoffset;
    int got_header;
    int got_quit_command;
} ShortenContext;

static av_cold int shorten_decode_init(AVCodecContext *avctx)
{
    ShortenContext *s = avctx->priv_data;
    s->avctx          = avctx;

    return 0;
}

static int allocate_buffers(ShortenContext *s)
{
    int i, chan, err;

    for (chan = 0; chan < s->channels; chan++) {
        if (FFMAX(1, s->nmean) >= UINT_MAX / sizeof(int32_t)) {
            av_log(s->avctx, AV_LOG_ERROR, "nmean too large\n");
            return AVERROR_INVALIDDATA;
        }
        if (s->blocksize + s->nwrap >= UINT_MAX / sizeof(int32_t) ||
            s->blocksize + s->nwrap <= (unsigned)s->nwrap) {
            av_log(s->avctx, AV_LOG_ERROR,
                   "s->blocksize + s->nwrap too large\n");
            return AVERROR_INVALIDDATA;
        }

        if ((err = av_reallocp(&s->offset[chan],
                               sizeof(int32_t) *
                               FFMAX(1, s->nmean))) < 0)
            return err;

        if ((err = av_reallocp(&s->decoded_base[chan], (s->blocksize + s->nwrap) *
                               sizeof(s->decoded_base[0][0]))) < 0)
            return err;
        for (i = 0; i < s->nwrap; i++)
            s->decoded_base[chan][i] = 0;
        s->decoded[chan] = s->decoded_base[chan] + s->nwrap;
    }

    if ((err = av_reallocp(&s->coeffs, s->nwrap * sizeof(*s->coeffs))) < 0)
        return err;

    return 0;
}

static inline unsigned int get_uint(ShortenContext *s, int k)
{
    if (s->version != 0)
        k = get_ur_golomb_shorten(&s->gb, ULONGSIZE);
    return get_ur_golomb_shorten(&s->gb, k);
}

static void fix_bitshift(ShortenContext *s, int32_t *buffer)
{
    int i;

    if (s->bitshift != 0)
        for (i = 0; i < s->blocksize; i++)
            buffer[i] <<= s->bitshift;
}

static int init_offset(ShortenContext *s)
{
    int32_t mean = 0;
    int chan, i;
    int nblock = FFMAX(1, s->nmean);
    /* initialise offset */
    switch (s->internal_ftype) {
    case TYPE_U8:
        s->avctx->sample_fmt = AV_SAMPLE_FMT_U8P;
        mean = 0x80;
        break;
    case TYPE_S16HL:
    case TYPE_S16LH:
        s->avctx->sample_fmt = AV_SAMPLE_FMT_S16P;
        break;
    default:
        av_log(s->avctx, AV_LOG_ERROR, "unknown audio type\n");
        return AVERROR_PATCHWELCOME;
    }

    for (chan = 0; chan < s->channels; chan++)
        for (i = 0; i < nblock; i++)
            s->offset[chan][i] = mean;
    return 0;
}

static int decode_wave_header(AVCodecContext *avctx, const uint8_t *header,
                              int header_size)
{
    int len, bps;
    short wave_format;
    GetByteContext gb;

    bytestream2_init(&gb, header, header_size);

    if (bytestream2_get_le32(&gb) != MKTAG('R', 'I', 'F', 'F')) {
        av_log(avctx, AV_LOG_ERROR, "missing RIFF tag\n");
        return AVERROR_INVALIDDATA;
    }

    bytestream2_skip(&gb, 4); /* chunk size */

    if (bytestream2_get_le32(&gb) != MKTAG('W', 'A', 'V', 'E')) {
        av_log(avctx, AV_LOG_ERROR, "missing WAVE tag\n");
        return AVERROR_INVALIDDATA;
    }

    while (bytestream2_get_le32(&gb) != MKTAG('f', 'm', 't', ' ')) {
        len = bytestream2_get_le32(&gb);
        bytestream2_skip(&gb, len);
        if (len < 0 || bytestream2_get_bytes_left(&gb) < 16) {
            av_log(avctx, AV_LOG_ERROR, "no fmt chunk found\n");
            return AVERROR_INVALIDDATA;
        }
    }
    len = bytestream2_get_le32(&gb);

    if (len < 16) {
        av_log(avctx, AV_LOG_ERROR, "fmt chunk was too short\n");
        return AVERROR_INVALIDDATA;
    }

    wave_format = bytestream2_get_le16(&gb);

    switch (wave_format) {
    case WAVE_FORMAT_PCM:
        break;
    default:
        av_log(avctx, AV_LOG_ERROR, "unsupported wave format\n");
        return AVERROR(ENOSYS);
    }

    bytestream2_skip(&gb, 2); // skip channels    (already got from shorten header)
    avctx->sample_rate = bytestream2_get_le32(&gb);
    bytestream2_skip(&gb, 4); // skip bit rate    (represents original uncompressed bit rate)
    bytestream2_skip(&gb, 2); // skip block align (not needed)
    bps = bytestream2_get_le16(&gb);
    avctx->bits_per_coded_sample = bps;

    if (bps != 16 && bps != 8) {
        av_log(avctx, AV_LOG_ERROR, "unsupported number of bits per sample: %d\n", bps);
        return AVERROR(ENOSYS);
    }

    len -= 16;
    if (len > 0)
        av_log(avctx, AV_LOG_INFO, "%d header bytes unparsed\n", len);

    return 0;
}

static const int fixed_coeffs[][3] = {
    { 0,  0,  0 },
    { 1,  0,  0 },
    { 2, -1,  0 },
    { 3, -3,  1 }
};

static int decode_subframe_lpc(ShortenContext *s, int command, int channel,
                               int residual_size, int32_t coffset)
{
    int pred_order, sum, qshift, init_sum, i, j;
    const int *coeffs;

    if (command == FN_QLPC) {
        /* read/validate prediction order */
        pred_order = get_ur_golomb_shorten(&s->gb, LPCQSIZE);
        if (pred_order > s->nwrap) {
            av_log(s->avctx, AV_LOG_ERROR, "invalid pred_order %d\n",
                   pred_order);
            return AVERROR(EINVAL);
        }
        /* read LPC coefficients */
        for (i = 0; i < pred_order; i++)
            s->coeffs[i] = get_sr_golomb_shorten(&s->gb, LPCQUANT);
        coeffs = s->coeffs;

        qshift = LPCQUANT;
    } else {
        /* fixed LPC coeffs */
        pred_order = command;
        if (pred_order >= FF_ARRAY_ELEMS(fixed_coeffs)) {
            av_log(s->avctx, AV_LOG_ERROR, "invalid pred_order %d\n",
                   pred_order);
            return AVERROR_INVALIDDATA;
        }
        coeffs     = fixed_coeffs[pred_order];
        qshift     = 0;
    }

    /* subtract offset from previous samples to use in prediction */
    if (command == FN_QLPC && coffset)
        for (i = -pred_order; i < 0; i++)
            s->decoded[channel][i] -= coffset;

    /* decode residual and do LPC prediction */
    init_sum = pred_order ? (command == FN_QLPC ? s->lpcqoffset : 0) : coffset;
    for (i = 0; i < s->blocksize; i++) {
        sum = init_sum;
        for (j = 0; j < pred_order; j++)
            sum += coeffs[j] * s->decoded[channel][i - j - 1];
        s->decoded[channel][i] = get_sr_golomb_shorten(&s->gb, residual_size) +
                                 (sum >> qshift);
    }

    /* add offset to current samples */
    if (command == FN_QLPC && coffset)
        for (i = 0; i < s->blocksize; i++)
            s->decoded[channel][i] += coffset;

    return 0;
}

static int read_header(ShortenContext *s)
{
    int i, ret;
    int maxnlpc = 0;
    /* shorten signature */
    if (get_bits_long(&s->gb, 32) != AV_RB32("ajkg")) {
        av_log(s->avctx, AV_LOG_ERROR, "missing shorten magic 'ajkg'\n");
        return AVERROR_INVALIDDATA;
    }

    s->lpcqoffset     = 0;
    s->blocksize      = DEFAULT_BLOCK_SIZE;
    s->nmean          = -1;
    s->version        = get_bits(&s->gb, 8);
    s->internal_ftype = get_uint(s, TYPESIZE);

    s->channels = get_uint(s, CHANSIZE);
    if (!s->channels) {
        av_log(s->avctx, AV_LOG_ERROR, "No channels reported\n");
        return AVERROR_INVALIDDATA;
    }
    if (s->channels > MAX_CHANNELS) {
        av_log(s->avctx, AV_LOG_ERROR, "too many channels: %d\n", s->channels);
        s->channels = 0;
        return AVERROR_INVALIDDATA;
    }
    s->avctx->channels = s->channels;

    /* get blocksize if version > 0 */
    if (s->version > 0) {
        int skip_bytes;
        unsigned blocksize;

        blocksize = get_uint(s, av_log2(DEFAULT_BLOCK_SIZE));
        if (!blocksize || blocksize > MAX_BLOCKSIZE) {
            av_log(s->avctx, AV_LOG_ERROR,
                   "invalid or unsupported block size: %d\n",
                   blocksize);
            return AVERROR(EINVAL);
        }
        s->blocksize = blocksize;

        maxnlpc  = get_uint(s, LPCQSIZE);
        s->nmean = get_uint(s, 0);

        skip_bytes = get_uint(s, NSKIPSIZE);
        for (i = 0; i < skip_bytes; i++)
            skip_bits(&s->gb, 8);
    }
    s->nwrap = FFMAX(NWRAP, maxnlpc);

    if ((ret = allocate_buffers(s)) < 0)
        return ret;

    if ((ret = init_offset(s)) < 0)
        return ret;

    if (s->version > 1)
        s->lpcqoffset = V2LPCQOFFSET;

    if (get_ur_golomb_shorten(&s->gb, FNSIZE) != FN_VERBATIM) {
        av_log(s->avctx, AV_LOG_ERROR,
               "missing verbatim section at beginning of stream\n");
        return AVERROR_INVALIDDATA;
    }

    s->header_size = get_ur_golomb_shorten(&s->gb, VERBATIM_CKSIZE_SIZE);
    if (s->header_size >= OUT_BUFFER_SIZE ||
        s->header_size < CANONICAL_HEADER_SIZE) {
        av_log(s->avctx, AV_LOG_ERROR, "header is wrong size: %d\n",
               s->header_size);
        return AVERROR_INVALIDDATA;
    }

    for (i = 0; i < s->header_size; i++)
        s->header[i] = (char)get_ur_golomb_shorten(&s->gb, VERBATIM_BYTE_SIZE);

    if ((ret = decode_wave_header(s->avctx, s->header, s->header_size)) < 0)
        return ret;

    s->cur_chan = 0;
    s->bitshift = 0;

    s->got_header = 1;

    return 0;
}

static int shorten_decode_frame(AVCodecContext *avctx, void *data,
                                int *got_frame_ptr, AVPacket *avpkt)
{
    AVFrame *frame     = data;
    const uint8_t *buf = avpkt->data;
    int buf_size       = avpkt->size;
    ShortenContext *s  = avctx->priv_data;
    int i, input_buf_size = 0;
    int ret;

    /* allocate internal bitstream buffer */
    if (s->max_framesize == 0) {
        void *tmp_ptr;
        s->max_framesize = 8192; // should hopefully be enough for the first header
        tmp_ptr = av_fast_realloc(s->bitstream, &s->allocated_bitstream_size,
                                  s->max_framesize + FF_INPUT_BUFFER_PADDING_SIZE);
        if (!tmp_ptr) {
            av_log(avctx, AV_LOG_ERROR, "error allocating bitstream buffer\n");
            return AVERROR(ENOMEM);
        }
        memset(tmp_ptr, 0, s->allocated_bitstream_size);
        s->bitstream = tmp_ptr;
    }

    /* append current packet data to bitstream buffer */
    if (1 && s->max_framesize) { //FIXME truncated
        buf_size       = FFMIN(buf_size, s->max_framesize - s->bitstream_size);
        input_buf_size = buf_size;

        if (s->bitstream_index + s->bitstream_size + buf_size + FF_INPUT_BUFFER_PADDING_SIZE >
            s->allocated_bitstream_size) {
            memmove(s->bitstream, &s->bitstream[s->bitstream_index],
                    s->bitstream_size);
            s->bitstream_index = 0;
        }
        if (buf)
            memcpy(&s->bitstream[s->bitstream_index + s->bitstream_size], buf,
                   buf_size);
        buf               = &s->bitstream[s->bitstream_index];
        buf_size         += s->bitstream_size;
        s->bitstream_size = buf_size;

        /* do not decode until buffer has at least max_framesize bytes or
         * the end of the file has been reached */
        if (buf_size < s->max_framesize && avpkt->data) {
            *got_frame_ptr = 0;
            return input_buf_size;
        }
    }
    /* init and position bitstream reader */
    init_get_bits(&s->gb, buf, buf_size * 8);
    skip_bits(&s->gb, s->bitindex);

    /* process header or next subblock */
    if (!s->got_header) {
        if ((ret = read_header(s)) < 0)
            return ret;
        *got_frame_ptr = 0;
        goto finish_frame;
    }

    /* if quit command was read previously, don't decode anything */
    if (s->got_quit_command) {
        *got_frame_ptr = 0;
        return avpkt->size;
    }

    s->cur_chan = 0;
    while (s->cur_chan < s->channels) {
        unsigned cmd;
        int len;

        if (get_bits_left(&s->gb) < 3 + FNSIZE) {
            *got_frame_ptr = 0;
            break;
        }

        cmd = get_ur_golomb_shorten(&s->gb, FNSIZE);

        if (cmd > FN_VERBATIM) {
            av_log(avctx, AV_LOG_ERROR, "unknown shorten function %d\n", cmd);
            *got_frame_ptr = 0;
            break;
        }

        if (!is_audio_command[cmd]) {
            /* process non-audio command */
            switch (cmd) {
            case FN_VERBATIM:
                len = get_ur_golomb_shorten(&s->gb, VERBATIM_CKSIZE_SIZE);
                while (len--)
                    get_ur_golomb_shorten(&s->gb, VERBATIM_BYTE_SIZE);
                break;
<<<<<<< HEAD
            case FN_BITSHIFT: {
                unsigned bitshift = get_ur_golomb_shorten(&s->gb, BITSHIFTSIZE);
                if (bitshift > 31) {
                    av_log(avctx, AV_LOG_ERROR, "bitshift %d is invalid\n",
                           bitshift);
                    return AVERROR_PATCHWELCOME;
                }
                s->bitshift = bitshift;
=======
            case FN_BITSHIFT:
                s->bitshift = get_ur_golomb_shorten(&s->gb, BITSHIFTSIZE);
                if (s->bitshift < 0)
                    return AVERROR_INVALIDDATA;
>>>>>>> 8e104619
                break;
            }
            case FN_BLOCKSIZE: {
                unsigned blocksize = get_uint(s, av_log2(s->blocksize));
                if (blocksize > s->blocksize) {
                    av_log(avctx, AV_LOG_ERROR,
                           "Increasing block size is not supported\n");
                    return AVERROR_PATCHWELCOME;
                }
                if (!blocksize || blocksize > MAX_BLOCKSIZE) {
                    av_log(avctx, AV_LOG_ERROR, "invalid or unsupported "
                                                "block size: %d\n", blocksize);
                    return AVERROR(EINVAL);
                }
                s->blocksize = blocksize;
                break;
            }
            case FN_QUIT:
                s->got_quit_command = 1;
                break;
            }
            if (cmd == FN_BLOCKSIZE || cmd == FN_QUIT) {
                *got_frame_ptr = 0;
                break;
            }
        } else {
            /* process audio command */
            int residual_size = 0;
            int channel = s->cur_chan;
            int32_t coffset;

            /* get Rice code for residual decoding */
            if (cmd != FN_ZERO) {
                residual_size = get_ur_golomb_shorten(&s->gb, ENERGYSIZE);
                /* This is a hack as version 0 differed in the definition
                 * of get_sr_golomb_shorten(). */
                if (s->version == 0)
                    residual_size--;
            }

            /* calculate sample offset using means from previous blocks */
            if (s->nmean == 0)
                coffset = s->offset[channel][0];
            else {
                int32_t sum = (s->version < 2) ? 0 : s->nmean / 2;
                for (i = 0; i < s->nmean; i++)
                    sum += s->offset[channel][i];
                coffset = sum / s->nmean;
                if (s->version >= 2)
                    coffset = s->bitshift == 0 ? coffset : coffset >> s->bitshift - 1 >> 1;
            }

            /* decode samples for this channel */
            if (cmd == FN_ZERO) {
                for (i = 0; i < s->blocksize; i++)
                    s->decoded[channel][i] = 0;
            } else {
                if ((ret = decode_subframe_lpc(s, cmd, channel,
                                               residual_size, coffset)) < 0)
                    return ret;
            }

            /* update means with info from the current block */
            if (s->nmean > 0) {
                int32_t sum = (s->version < 2) ? 0 : s->blocksize / 2;
                for (i = 0; i < s->blocksize; i++)
                    sum += s->decoded[channel][i];

                for (i = 1; i < s->nmean; i++)
                    s->offset[channel][i - 1] = s->offset[channel][i];

                if (s->version < 2)
                    s->offset[channel][s->nmean - 1] = sum / s->blocksize;
                else
                    s->offset[channel][s->nmean - 1] = (sum / s->blocksize) << s->bitshift;
            }

            /* copy wrap samples for use with next block */
            for (i = -s->nwrap; i < 0; i++)
                s->decoded[channel][i] = s->decoded[channel][i + s->blocksize];

            /* shift samples to add in unused zero bits which were removed
             * during encoding */
            fix_bitshift(s, s->decoded[channel]);

            /* if this is the last channel in the block, output the samples */
            s->cur_chan++;
            if (s->cur_chan == s->channels) {
                uint8_t *samples_u8;
                int16_t *samples_s16;
                int chan;

                /* get output buffer */
                frame->nb_samples = s->blocksize;
                if ((ret = ff_get_buffer(avctx, frame, 0)) < 0)
                    return ret;

                for (chan = 0; chan < s->channels; chan++) {
                    samples_u8  = ((uint8_t **)frame->extended_data)[chan];
                    samples_s16 = ((int16_t **)frame->extended_data)[chan];
                    for (i = 0; i < s->blocksize; i++) {
                        switch (s->internal_ftype) {
                        case TYPE_U8:
                            *samples_u8++ = av_clip_uint8(s->decoded[chan][i]);
                            break;
                        case TYPE_S16HL:
                        case TYPE_S16LH:
                            *samples_s16++ = av_clip_int16(s->decoded[chan][i]);
                            break;
                        }
                    }
                }

                *got_frame_ptr = 1;
            }
        }
    }
    if (s->cur_chan < s->channels)
        *got_frame_ptr = 0;

finish_frame:
    s->bitindex = get_bits_count(&s->gb) - 8 * (get_bits_count(&s->gb) / 8);
    i           = get_bits_count(&s->gb) / 8;
    if (i > buf_size) {
        av_log(s->avctx, AV_LOG_ERROR, "overread: %d\n", i - buf_size);
        s->bitstream_size  = 0;
        s->bitstream_index = 0;
        return AVERROR_INVALIDDATA;
    }
    if (s->bitstream_size) {
        s->bitstream_index += i;
        s->bitstream_size  -= i;
        return input_buf_size;
    } else
        return i;
}

static av_cold int shorten_decode_close(AVCodecContext *avctx)
{
    ShortenContext *s = avctx->priv_data;
    int i;

    for (i = 0; i < s->channels; i++) {
        s->decoded[i] = NULL;
        av_freep(&s->decoded_base[i]);
        av_freep(&s->offset[i]);
    }
    av_freep(&s->bitstream);
    av_freep(&s->coeffs);

    return 0;
}

AVCodec ff_shorten_decoder = {
    .name           = "shorten",
    .long_name      = NULL_IF_CONFIG_SMALL("Shorten"),
    .type           = AVMEDIA_TYPE_AUDIO,
    .id             = AV_CODEC_ID_SHORTEN,
    .priv_data_size = sizeof(ShortenContext),
    .init           = shorten_decode_init,
    .close          = shorten_decode_close,
    .decode         = shorten_decode_frame,
    .capabilities   = CODEC_CAP_DELAY | CODEC_CAP_DR1,
    .sample_fmts    = (const enum AVSampleFormat[]) { AV_SAMPLE_FMT_S16P,
                                                      AV_SAMPLE_FMT_U8P,
                                                      AV_SAMPLE_FMT_NONE },
};<|MERGE_RESOLUTION|>--- conflicted
+++ resolved
@@ -505,21 +505,14 @@
                 while (len--)
                     get_ur_golomb_shorten(&s->gb, VERBATIM_BYTE_SIZE);
                 break;
-<<<<<<< HEAD
             case FN_BITSHIFT: {
                 unsigned bitshift = get_ur_golomb_shorten(&s->gb, BITSHIFTSIZE);
                 if (bitshift > 31) {
                     av_log(avctx, AV_LOG_ERROR, "bitshift %d is invalid\n",
                            bitshift);
-                    return AVERROR_PATCHWELCOME;
+                    return AVERROR_INVALIDDATA;
                 }
                 s->bitshift = bitshift;
-=======
-            case FN_BITSHIFT:
-                s->bitshift = get_ur_golomb_shorten(&s->gb, BITSHIFTSIZE);
-                if (s->bitshift < 0)
-                    return AVERROR_INVALIDDATA;
->>>>>>> 8e104619
                 break;
             }
             case FN_BLOCKSIZE: {
