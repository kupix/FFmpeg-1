--- conflicted
+++ resolved
@@ -82,11 +82,7 @@
 
     c->pic.reference = 3;
     c->pic.buffer_hints = FF_BUFFER_HINTS_VALID;
-<<<<<<< HEAD
     if((ret = avctx->reget_buffer(avctx, &c->pic)) < 0){
-=======
-    if(ff_get_buffer(avctx, &c->pic) < 0){
->>>>>>> 594d4d5d
         av_log(avctx, AV_LOG_ERROR, "get_buffer() failed\n");
         return ret;
     }
