--- conflicted
+++ resolved
@@ -74,7 +74,21 @@
     skip_bits1(gb);             // upsampled_aspect_ratio_flag
 }
 
-<<<<<<< HEAD
+static void decode_nal_sei_display_orientation(HEVCContext *s)
+{
+    GetBitContext *gb = &s->HEVClc->gb;
+
+    s->sei_display_orientation_present = !get_bits1(gb);
+
+    if (s->sei_display_orientation_present) {
+        s->sei_hflip = get_bits1(gb);     // hor_flip
+        s->sei_vflip = get_bits1(gb);     // ver_flip
+
+        s->sei_anticlockwise_rotation = get_bits(gb, 16);
+        skip_bits1(gb);     // display_orientation_persistence_flag
+    }
+}
+
 static int decode_pic_timing(HEVCContext *s)
 {
     GetBitContext *gb = &s->HEVClc->gb;
@@ -123,21 +137,6 @@
         get_ue_golomb_long(gb); // active_seq_parameter_set_id[i]
 
     return 0;
-=======
-static void decode_nal_sei_display_orientation(HEVCContext *s)
-{
-    GetBitContext *gb = &s->HEVClc.gb;
-
-    s->sei_display_orientation_present = !get_bits1(gb);
-
-    if (s->sei_display_orientation_present) {
-        s->sei_hflip = get_bits1(gb);     // hor_flip
-        s->sei_vflip = get_bits1(gb);     // ver_flip
-
-        s->sei_anticlockwise_rotation = get_bits(gb, 16);
-        skip_bits1(gb);     // display_orientation_persistence_flag
-    }
->>>>>>> 0569a7e0
 }
 
 static int decode_nal_sei_message(HEVCContext *s)
@@ -164,15 +163,12 @@
             return 1;
         } else if (payload_type == 45) {
             decode_nal_sei_frame_packing_arrangement(s);
-<<<<<<< HEAD
+            return 1;
+        } else if (payload_type == 47) {
+            decode_nal_sei_display_orientation(s);
             return 1;
         } else if (payload_type == 1){
             int ret = decode_pic_timing(s);
-=======
-        else if (payload_type == 47)
-            decode_nal_sei_display_orientation(s);
-        else {
->>>>>>> 0569a7e0
             av_log(s->avctx, AV_LOG_DEBUG, "Skipped PREFIX SEI %d\n", payload_type);
             skip_bits(gb, 8 * payload_size);
             return ret;
