/*
 * DCA compatible decoder
 * Copyright (C) 2004 Gildas Bazin
 * Copyright (C) 2004 Benjamin Zores
 * Copyright (C) 2006 Benjamin Larsson
 * Copyright (C) 2007 Konstantin Shishkov
 *
 * This file is part of FFmpeg.
 *
 * FFmpeg is free software; you can redistribute it and/or
 * modify it under the terms of the GNU Lesser General Public
 * License as published by the Free Software Foundation; either
 * version 2.1 of the License, or (at your option) any later version.
 *
 * FFmpeg is distributed in the hope that it will be useful,
 * but WITHOUT ANY WARRANTY; without even the implied warranty of
 * MERCHANTABILITY or FITNESS FOR A PARTICULAR PURPOSE.  See the GNU
 * Lesser General Public License for more details.
 *
 * You should have received a copy of the GNU Lesser General Public
 * License along with FFmpeg; if not, write to the Free Software
 * Foundation, Inc., 51 Franklin Street, Fifth Floor, Boston, MA 02110-1301 USA
 */

#include <math.h>
#include <stddef.h>
#include <stdio.h>

#include "libavutil/channel_layout.h"
#include "libavutil/common.h"
#include "libavutil/float_dsp.h"
#include "libavutil/internal.h"
#include "libavutil/intreadwrite.h"
#include "libavutil/mathematics.h"
#include "libavutil/opt.h"
#include "libavutil/samplefmt.h"
#include "avcodec.h"
#include "fft.h"
#include "get_bits.h"
#include "dcadata.h"
#include "dcahuff.h"
#include "dca.h"
#include "mathops.h"
#include "synth_filter.h"
#include "dcadsp.h"
#include "fmtconvert.h"
#include "internal.h"

#if ARCH_ARM
#   include "arm/dca.h"
#endif
#if ARCH_X86
#   include "x86/dca.h"
#endif

//#define TRACE

#define DCA_PRIM_CHANNELS_MAX  (7)
#define DCA_SUBBANDS          (64)
#define DCA_ABITS_MAX         (32)      /* Should be 28 */
#define DCA_SUBSUBFRAMES_MAX   (4)
#define DCA_SUBFRAMES_MAX     (16)
#define DCA_BLOCKS_MAX        (16)
#define DCA_LFE_MAX            (3)
#define DCA_CHSETS_MAX         (4)
#define DCA_CHSET_CHANS_MAX    (8)

enum DCAMode {
    DCA_MONO = 0,
    DCA_CHANNEL,
    DCA_STEREO,
    DCA_STEREO_SUMDIFF,
    DCA_STEREO_TOTAL,
    DCA_3F,
    DCA_2F1R,
    DCA_3F1R,
    DCA_2F2R,
    DCA_3F2R,
    DCA_4F2R
};

/* these are unconfirmed but should be mostly correct */
enum DCAExSSSpeakerMask {
    DCA_EXSS_FRONT_CENTER          = 0x0001,
    DCA_EXSS_FRONT_LEFT_RIGHT      = 0x0002,
    DCA_EXSS_SIDE_REAR_LEFT_RIGHT  = 0x0004,
    DCA_EXSS_LFE                   = 0x0008,
    DCA_EXSS_REAR_CENTER           = 0x0010,
    DCA_EXSS_FRONT_HIGH_LEFT_RIGHT = 0x0020,
    DCA_EXSS_REAR_LEFT_RIGHT       = 0x0040,
    DCA_EXSS_FRONT_HIGH_CENTER     = 0x0080,
    DCA_EXSS_OVERHEAD              = 0x0100,
    DCA_EXSS_CENTER_LEFT_RIGHT     = 0x0200,
    DCA_EXSS_WIDE_LEFT_RIGHT       = 0x0400,
    DCA_EXSS_SIDE_LEFT_RIGHT       = 0x0800,
    DCA_EXSS_LFE2                  = 0x1000,
    DCA_EXSS_SIDE_HIGH_LEFT_RIGHT  = 0x2000,
    DCA_EXSS_REAR_HIGH_CENTER      = 0x4000,
    DCA_EXSS_REAR_HIGH_LEFT_RIGHT  = 0x8000,
};

enum DCAXxchSpeakerMask {
    DCA_XXCH_FRONT_CENTER          = 0x0000001,
    DCA_XXCH_FRONT_LEFT            = 0x0000002,
    DCA_XXCH_FRONT_RIGHT           = 0x0000004,
    DCA_XXCH_SIDE_REAR_LEFT        = 0x0000008,
    DCA_XXCH_SIDE_REAR_RIGHT       = 0x0000010,
    DCA_XXCH_LFE1                  = 0x0000020,
    DCA_XXCH_REAR_CENTER           = 0x0000040,
    DCA_XXCH_SURROUND_REAR_LEFT    = 0x0000080,
    DCA_XXCH_SURROUND_REAR_RIGHT   = 0x0000100,
    DCA_XXCH_SIDE_SURROUND_LEFT    = 0x0000200,
    DCA_XXCH_SIDE_SURROUND_RIGHT   = 0x0000400,
    DCA_XXCH_FRONT_CENTER_LEFT     = 0x0000800,
    DCA_XXCH_FRONT_CENTER_RIGHT    = 0x0001000,
    DCA_XXCH_FRONT_HIGH_LEFT       = 0x0002000,
    DCA_XXCH_FRONT_HIGH_CENTER     = 0x0004000,
    DCA_XXCH_FRONT_HIGH_RIGHT      = 0x0008000,
    DCA_XXCH_LFE2                  = 0x0010000,
    DCA_XXCH_SIDE_FRONT_LEFT       = 0x0020000,
    DCA_XXCH_SIDE_FRONT_RIGHT      = 0x0040000,
    DCA_XXCH_OVERHEAD              = 0x0080000,
    DCA_XXCH_SIDE_HIGH_LEFT        = 0x0100000,
    DCA_XXCH_SIDE_HIGH_RIGHT       = 0x0200000,
    DCA_XXCH_REAR_HIGH_CENTER      = 0x0400000,
    DCA_XXCH_REAR_HIGH_LEFT        = 0x0800000,
    DCA_XXCH_REAR_HIGH_RIGHT       = 0x1000000,
    DCA_XXCH_REAR_LOW_CENTER       = 0x2000000,
    DCA_XXCH_REAR_LOW_LEFT         = 0x4000000,
    DCA_XXCH_REAR_LOW_RIGHT        = 0x8000000,
};

static const uint32_t map_xxch_to_native[28] = {
    AV_CH_FRONT_CENTER,
    AV_CH_FRONT_LEFT,
    AV_CH_FRONT_RIGHT,
    AV_CH_SIDE_LEFT,
    AV_CH_SIDE_RIGHT,
    AV_CH_LOW_FREQUENCY,
    AV_CH_BACK_CENTER,
    AV_CH_BACK_LEFT,
    AV_CH_BACK_RIGHT,
    AV_CH_SIDE_LEFT,           /* side surround left -- dup sur side L */
    AV_CH_SIDE_RIGHT,          /* side surround right -- dup sur side R */
    AV_CH_FRONT_LEFT_OF_CENTER,
    AV_CH_FRONT_RIGHT_OF_CENTER,
    AV_CH_TOP_FRONT_LEFT,
    AV_CH_TOP_FRONT_CENTER,
    AV_CH_TOP_FRONT_RIGHT,
    AV_CH_LOW_FREQUENCY,        /* lfe2 -- duplicate lfe1 position */
    AV_CH_FRONT_LEFT_OF_CENTER, /* side front left -- dup front cntr L */
    AV_CH_FRONT_RIGHT_OF_CENTER,/* side front right -- dup front cntr R */
    AV_CH_TOP_CENTER,           /* overhead */
    AV_CH_TOP_FRONT_LEFT,       /* side high left -- dup */
    AV_CH_TOP_FRONT_RIGHT,      /* side high right -- dup */
    AV_CH_TOP_BACK_CENTER,
    AV_CH_TOP_BACK_LEFT,
    AV_CH_TOP_BACK_RIGHT,
    AV_CH_BACK_CENTER,          /* rear low center -- dup */
    AV_CH_BACK_LEFT,            /* rear low left -- dup */
    AV_CH_BACK_RIGHT            /* read low right -- dup  */
};

enum DCAExtensionMask {
    DCA_EXT_CORE       = 0x001, ///< core in core substream
    DCA_EXT_XXCH       = 0x002, ///< XXCh channels extension in core substream
    DCA_EXT_X96        = 0x004, ///< 96/24 extension in core substream
    DCA_EXT_XCH        = 0x008, ///< XCh channel extension in core substream
    DCA_EXT_EXSS_CORE  = 0x010, ///< core in ExSS (extension substream)
    DCA_EXT_EXSS_XBR   = 0x020, ///< extended bitrate extension in ExSS
    DCA_EXT_EXSS_XXCH  = 0x040, ///< XXCh channels extension in ExSS
    DCA_EXT_EXSS_X96   = 0x080, ///< 96/24 extension in ExSS
    DCA_EXT_EXSS_LBR   = 0x100, ///< low bitrate component in ExSS
    DCA_EXT_EXSS_XLL   = 0x200, ///< lossless extension in ExSS
};

/* -1 are reserved or unknown */
static const int dca_ext_audio_descr_mask[] = {
    DCA_EXT_XCH,
    -1,
    DCA_EXT_X96,
    DCA_EXT_XCH | DCA_EXT_X96,
    -1,
    -1,
    DCA_EXT_XXCH,
    -1,
};

/* extensions that reside in core substream */
#define DCA_CORE_EXTS (DCA_EXT_XCH | DCA_EXT_XXCH | DCA_EXT_X96)

/* Tables for mapping dts channel configurations to libavcodec multichannel api.
 * Some compromises have been made for special configurations. Most configurations
 * are never used so complete accuracy is not needed.
 *
 * L = left, R = right, C = center, S = surround, F = front, R = rear, T = total, OV = overhead.
 * S  -> side, when both rear and back are configured move one of them to the side channel
 * OV -> center back
 * All 2 channel configurations -> AV_CH_LAYOUT_STEREO
 */
static const uint64_t dca_core_channel_layout[] = {
    AV_CH_FRONT_CENTER,                                                     ///< 1, A
    AV_CH_LAYOUT_STEREO,                                                    ///< 2, A + B (dual mono)
    AV_CH_LAYOUT_STEREO,                                                    ///< 2, L + R (stereo)
    AV_CH_LAYOUT_STEREO,                                                    ///< 2, (L + R) + (L - R) (sum-difference)
    AV_CH_LAYOUT_STEREO,                                                    ///< 2, LT + RT (left and right total)
    AV_CH_LAYOUT_STEREO | AV_CH_FRONT_CENTER,                               ///< 3, C + L + R
    AV_CH_LAYOUT_STEREO | AV_CH_BACK_CENTER,                                ///< 3, L + R + S
    AV_CH_LAYOUT_STEREO | AV_CH_FRONT_CENTER | AV_CH_BACK_CENTER,           ///< 4, C + L + R + S
    AV_CH_LAYOUT_STEREO | AV_CH_SIDE_LEFT | AV_CH_SIDE_RIGHT,               ///< 4, L + R + SL + SR

    AV_CH_LAYOUT_STEREO | AV_CH_FRONT_CENTER | AV_CH_SIDE_LEFT |
    AV_CH_SIDE_RIGHT,                                                       ///< 5, C + L + R + SL + SR

    AV_CH_LAYOUT_STEREO | AV_CH_SIDE_LEFT | AV_CH_SIDE_RIGHT |
    AV_CH_FRONT_LEFT_OF_CENTER | AV_CH_FRONT_RIGHT_OF_CENTER,               ///< 6, CL + CR + L + R + SL + SR

    AV_CH_LAYOUT_STEREO | AV_CH_BACK_LEFT | AV_CH_BACK_RIGHT |
    AV_CH_FRONT_CENTER  | AV_CH_BACK_CENTER,                                ///< 6, C + L + R + LR + RR + OV

    AV_CH_FRONT_CENTER | AV_CH_FRONT_RIGHT_OF_CENTER |
    AV_CH_FRONT_LEFT_OF_CENTER | AV_CH_BACK_CENTER   |
    AV_CH_BACK_LEFT | AV_CH_BACK_RIGHT,                                     ///< 6, CF + CR + LF + RF + LR + RR

    AV_CH_FRONT_LEFT_OF_CENTER | AV_CH_FRONT_CENTER   |
    AV_CH_FRONT_RIGHT_OF_CENTER | AV_CH_LAYOUT_STEREO |
    AV_CH_SIDE_LEFT | AV_CH_SIDE_RIGHT,                                     ///< 7, CL + C + CR + L + R + SL + SR

    AV_CH_FRONT_LEFT_OF_CENTER | AV_CH_FRONT_RIGHT_OF_CENTER |
    AV_CH_LAYOUT_STEREO | AV_CH_SIDE_LEFT | AV_CH_SIDE_RIGHT |
    AV_CH_BACK_LEFT | AV_CH_BACK_RIGHT,                                     ///< 8, CL + CR + L + R + SL1 + SL2 + SR1 + SR2

    AV_CH_FRONT_LEFT_OF_CENTER | AV_CH_FRONT_CENTER   |
    AV_CH_FRONT_RIGHT_OF_CENTER | AV_CH_LAYOUT_STEREO |
    AV_CH_SIDE_LEFT | AV_CH_BACK_CENTER | AV_CH_SIDE_RIGHT,                 ///< 8, CL + C + CR + L + R + SL + S + SR
};

static const int8_t dca_lfe_index[] = {
    1, 2, 2, 2, 2, 3, 2, 3, 2, 3, 2, 3, 1, 3, 2, 3
};

static const int8_t dca_channel_reorder_lfe[][9] = {
    { 0, -1, -1, -1, -1, -1, -1, -1, -1},
    { 0,  1, -1, -1, -1, -1, -1, -1, -1},
    { 0,  1, -1, -1, -1, -1, -1, -1, -1},
    { 0,  1, -1, -1, -1, -1, -1, -1, -1},
    { 0,  1, -1, -1, -1, -1, -1, -1, -1},
    { 2,  0,  1, -1, -1, -1, -1, -1, -1},
    { 0,  1,  3, -1, -1, -1, -1, -1, -1},
    { 2,  0,  1,  4, -1, -1, -1, -1, -1},
    { 0,  1,  3,  4, -1, -1, -1, -1, -1},
    { 2,  0,  1,  4,  5, -1, -1, -1, -1},
    { 3,  4,  0,  1,  5,  6, -1, -1, -1},
    { 2,  0,  1,  4,  5,  6, -1, -1, -1},
    { 0,  6,  4,  5,  2,  3, -1, -1, -1},
    { 4,  2,  5,  0,  1,  6,  7, -1, -1},
    { 5,  6,  0,  1,  7,  3,  8,  4, -1},
    { 4,  2,  5,  0,  1,  6,  8,  7, -1},
};

static const int8_t dca_channel_reorder_lfe_xch[][9] = {
    { 0,  2, -1, -1, -1, -1, -1, -1, -1},
    { 0,  1,  3, -1, -1, -1, -1, -1, -1},
    { 0,  1,  3, -1, -1, -1, -1, -1, -1},
    { 0,  1,  3, -1, -1, -1, -1, -1, -1},
    { 0,  1,  3, -1, -1, -1, -1, -1, -1},
    { 2,  0,  1,  4, -1, -1, -1, -1, -1},
    { 0,  1,  3,  4, -1, -1, -1, -1, -1},
    { 2,  0,  1,  4,  5, -1, -1, -1, -1},
    { 0,  1,  4,  5,  3, -1, -1, -1, -1},
    { 2,  0,  1,  5,  6,  4, -1, -1, -1},
    { 3,  4,  0,  1,  6,  7,  5, -1, -1},
    { 2,  0,  1,  4,  5,  6,  7, -1, -1},
    { 0,  6,  4,  5,  2,  3,  7, -1, -1},
    { 4,  2,  5,  0,  1,  7,  8,  6, -1},
    { 5,  6,  0,  1,  8,  3,  9,  4,  7},
    { 4,  2,  5,  0,  1,  6,  9,  8,  7},
};

static const int8_t dca_channel_reorder_nolfe[][9] = {
    { 0, -1, -1, -1, -1, -1, -1, -1, -1},
    { 0,  1, -1, -1, -1, -1, -1, -1, -1},
    { 0,  1, -1, -1, -1, -1, -1, -1, -1},
    { 0,  1, -1, -1, -1, -1, -1, -1, -1},
    { 0,  1, -1, -1, -1, -1, -1, -1, -1},
    { 2,  0,  1, -1, -1, -1, -1, -1, -1},
    { 0,  1,  2, -1, -1, -1, -1, -1, -1},
    { 2,  0,  1,  3, -1, -1, -1, -1, -1},
    { 0,  1,  2,  3, -1, -1, -1, -1, -1},
    { 2,  0,  1,  3,  4, -1, -1, -1, -1},
    { 2,  3,  0,  1,  4,  5, -1, -1, -1},
    { 2,  0,  1,  3,  4,  5, -1, -1, -1},
    { 0,  5,  3,  4,  1,  2, -1, -1, -1},
    { 3,  2,  4,  0,  1,  5,  6, -1, -1},
    { 4,  5,  0,  1,  6,  2,  7,  3, -1},
    { 3,  2,  4,  0,  1,  5,  7,  6, -1},
};

static const int8_t dca_channel_reorder_nolfe_xch[][9] = {
    { 0,  1, -1, -1, -1, -1, -1, -1, -1},
    { 0,  1,  2, -1, -1, -1, -1, -1, -1},
    { 0,  1,  2, -1, -1, -1, -1, -1, -1},
    { 0,  1,  2, -1, -1, -1, -1, -1, -1},
    { 0,  1,  2, -1, -1, -1, -1, -1, -1},
    { 2,  0,  1,  3, -1, -1, -1, -1, -1},
    { 0,  1,  2,  3, -1, -1, -1, -1, -1},
    { 2,  0,  1,  3,  4, -1, -1, -1, -1},
    { 0,  1,  3,  4,  2, -1, -1, -1, -1},
    { 2,  0,  1,  4,  5,  3, -1, -1, -1},
    { 2,  3,  0,  1,  5,  6,  4, -1, -1},
    { 2,  0,  1,  3,  4,  5,  6, -1, -1},
    { 0,  5,  3,  4,  1,  2,  6, -1, -1},
    { 3,  2,  4,  0,  1,  6,  7,  5, -1},
    { 4,  5,  0,  1,  7,  2,  8,  3,  6},
    { 3,  2,  4,  0,  1,  5,  8,  7,  6},
};

#define DCA_DOLBY                  101           /* FIXME */

#define DCA_CHANNEL_BITS             6
#define DCA_CHANNEL_MASK          0x3F

#define DCA_LFE                   0x80

#define HEADER_SIZE                 14

#define DCA_MAX_FRAME_SIZE       16384
#define DCA_MAX_EXSS_HEADER_SIZE  4096

#define DCA_BUFFER_PADDING_SIZE   1024

#define DCA_NSYNCAUX        0x9A1105A0

/** Bit allocation */
typedef struct {
    int offset;                 ///< code values offset
    int maxbits[8];             ///< max bits in VLC
    int wrap;                   ///< wrap for get_vlc2()
    VLC vlc[8];                 ///< actual codes
} BitAlloc;

static BitAlloc dca_bitalloc_index;    ///< indexes for samples VLC select
static BitAlloc dca_tmode;             ///< transition mode VLCs
static BitAlloc dca_scalefactor;       ///< scalefactor VLCs
static BitAlloc dca_smpl_bitalloc[11]; ///< samples VLCs

static av_always_inline int get_bitalloc(GetBitContext *gb, BitAlloc *ba,
                                         int idx)
{
    return get_vlc2(gb, ba->vlc[idx].table, ba->vlc[idx].bits, ba->wrap) +
           ba->offset;
}

typedef struct {
    const AVClass *class;       ///< class for AVOptions
    AVCodecContext *avctx;
    /* Frame header */
    int frame_type;             ///< type of the current frame
    int samples_deficit;        ///< deficit sample count
    int crc_present;            ///< crc is present in the bitstream
    int sample_blocks;          ///< number of PCM sample blocks
    int frame_size;             ///< primary frame byte size
    int amode;                  ///< audio channels arrangement
    int sample_rate;            ///< audio sampling rate
    int bit_rate;               ///< transmission bit rate
    int bit_rate_index;         ///< transmission bit rate index

    int dynrange;               ///< embedded dynamic range flag
    int timestamp;              ///< embedded time stamp flag
    int aux_data;               ///< auxiliary data flag
    int hdcd;                   ///< source material is mastered in HDCD
    int ext_descr;              ///< extension audio descriptor flag
    int ext_coding;             ///< extended coding flag
    int aspf;                   ///< audio sync word insertion flag
    int lfe;                    ///< low frequency effects flag
    int predictor_history;      ///< predictor history flag
    int header_crc;             ///< header crc check bytes
    int multirate_inter;        ///< multirate interpolator switch
    int version;                ///< encoder software revision
    int copy_history;           ///< copy history
    int source_pcm_res;         ///< source pcm resolution
    int front_sum;              ///< front sum/difference flag
    int surround_sum;           ///< surround sum/difference flag
    int dialog_norm;            ///< dialog normalisation parameter

    /* Primary audio coding header */
    int subframes;              ///< number of subframes
    int total_channels;         ///< number of channels including extensions
    int prim_channels;          ///< number of primary audio channels
    int subband_activity[DCA_PRIM_CHANNELS_MAX];    ///< subband activity count
    int vq_start_subband[DCA_PRIM_CHANNELS_MAX];    ///< high frequency vq start subband
    int joint_intensity[DCA_PRIM_CHANNELS_MAX];     ///< joint intensity coding index
    int transient_huffman[DCA_PRIM_CHANNELS_MAX];   ///< transient mode code book
    int scalefactor_huffman[DCA_PRIM_CHANNELS_MAX]; ///< scale factor code book
    int bitalloc_huffman[DCA_PRIM_CHANNELS_MAX];    ///< bit allocation quantizer select
    int quant_index_huffman[DCA_PRIM_CHANNELS_MAX][DCA_ABITS_MAX]; ///< quantization index codebook select
    float scalefactor_adj[DCA_PRIM_CHANNELS_MAX][DCA_ABITS_MAX];   ///< scale factor adjustment

    /* Primary audio coding side information */
    int subsubframes[DCA_SUBFRAMES_MAX];                         ///< number of subsubframes
    int partial_samples[DCA_SUBFRAMES_MAX];                      ///< partial subsubframe samples count
    int prediction_mode[DCA_PRIM_CHANNELS_MAX][DCA_SUBBANDS];    ///< prediction mode (ADPCM used or not)
    int prediction_vq[DCA_PRIM_CHANNELS_MAX][DCA_SUBBANDS];      ///< prediction VQ coefs
    int bitalloc[DCA_PRIM_CHANNELS_MAX][DCA_SUBBANDS];           ///< bit allocation index
    int transition_mode[DCA_PRIM_CHANNELS_MAX][DCA_SUBBANDS];    ///< transition mode (transients)
    int scale_factor[DCA_PRIM_CHANNELS_MAX][DCA_SUBBANDS][2];    ///< scale factors (2 if transient)
    int joint_huff[DCA_PRIM_CHANNELS_MAX];                       ///< joint subband scale factors codebook
    int joint_scale_factor[DCA_PRIM_CHANNELS_MAX][DCA_SUBBANDS]; ///< joint subband scale factors
    float downmix_coef[DCA_PRIM_CHANNELS_MAX + 1][2];            ///< stereo downmix coefficients
    int dynrange_coef;                                           ///< dynamic range coefficient

    /* Core substream's embedded downmix coefficients (cf. ETSI TS 102 114 V1.4.1)
     * Input:  primary audio channels (incl. LFE if present)
     * Output: downmix audio channels (up to 4, no LFE) */
    uint8_t  core_downmix;                                       ///< embedded downmix coefficients available
    uint8_t  core_downmix_amode;                                 ///< audio channel arrangement of embedded downmix
    uint16_t core_downmix_codes[DCA_PRIM_CHANNELS_MAX + 1][4];   ///< embedded downmix coefficients (9-bit codes)

    int high_freq_vq[DCA_PRIM_CHANNELS_MAX][DCA_SUBBANDS];       ///< VQ encoded high frequency subbands

    float lfe_data[2 * DCA_LFE_MAX * (DCA_BLOCKS_MAX + 4)];      ///< Low frequency effect data
    int lfe_scale_factor;

    /* Subband samples history (for ADPCM) */
    DECLARE_ALIGNED(16, float, subband_samples_hist)[DCA_PRIM_CHANNELS_MAX][DCA_SUBBANDS][4];
    DECLARE_ALIGNED(32, float, subband_fir_hist)[DCA_PRIM_CHANNELS_MAX][512];
    DECLARE_ALIGNED(32, float, subband_fir_noidea)[DCA_PRIM_CHANNELS_MAX][32];
    int hist_index[DCA_PRIM_CHANNELS_MAX];
    DECLARE_ALIGNED(32, float, raXin)[32];

    int output;                 ///< type of output

    DECLARE_ALIGNED(32, float, subband_samples)[DCA_BLOCKS_MAX][DCA_PRIM_CHANNELS_MAX][DCA_SUBBANDS][8];
    float *samples_chanptr[DCA_PRIM_CHANNELS_MAX + 1];
    float *extra_channels[DCA_PRIM_CHANNELS_MAX + 1];
    uint8_t *extra_channels_buffer;
    unsigned int extra_channels_buffer_size;

    uint8_t dca_buffer[DCA_MAX_FRAME_SIZE + DCA_MAX_EXSS_HEADER_SIZE + DCA_BUFFER_PADDING_SIZE];
    int dca_buffer_size;        ///< how much data is in the dca_buffer

    const int8_t *channel_order_tab;  ///< channel reordering table, lfe and non lfe
    GetBitContext gb;
    /* Current position in DCA frame */
    int current_subframe;
    int current_subsubframe;

    int core_ext_mask;          ///< present extensions in the core substream

    /* XCh extension information */
    int xch_present;            ///< XCh extension present and valid
    int xch_base_channel;       ///< index of first (only) channel containing XCH data
    int xch_disable;            ///< whether the XCh extension should be decoded or not

    /* XXCH extension information */
    int xxch_chset;
    int xxch_nbits_spk_mask;
    uint32_t xxch_core_spkmask;
    uint32_t xxch_spk_masks[4]; /* speaker masks, last element is core mask */
    int xxch_chset_nch[4];
    float xxch_dmix_sf[DCA_CHSETS_MAX];

    uint32_t xxch_dmix_embedded;  /* lower layer has mix pre-embedded, per chset */
    float xxch_dmix_coeff[DCA_PRIM_CHANNELS_MAX][32]; /* worst case sizing */

    int8_t xxch_order_tab[32];
    int8_t lfe_index;

    /* ExSS header parser */
    int static_fields;          ///< static fields present
    int mix_metadata;           ///< mixing metadata present
    int num_mix_configs;        ///< number of mix out configurations
    int mix_config_num_ch[4];   ///< number of channels in each mix out configuration

    int profile;

    int debug_flag;             ///< used for suppressing repeated error messages output
    AVFloatDSPContext fdsp;
    FFTContext imdct;
    SynthFilterContext synth;
    DCADSPContext dcadsp;
    FmtConvertContext fmt_conv;
} DCAContext;

static const uint16_t dca_vlc_offs[] = {
        0,   512,   640,   768,  1282,  1794,  2436,  3080,  3770,  4454,  5364,
     5372,  5380,  5388,  5392,  5396,  5412,  5420,  5428,  5460,  5492,  5508,
     5572,  5604,  5668,  5796,  5860,  5892,  6412,  6668,  6796,  7308,  7564,
     7820,  8076,  8620,  9132,  9388,  9910, 10166, 10680, 11196, 11726, 12240,
    12752, 13298, 13810, 14326, 14840, 15500, 16022, 16540, 17158, 17678, 18264,
    18796, 19352, 19926, 20468, 21472, 22398, 23014, 23622,
};

static av_cold void dca_init_vlcs(void)
{
    static int vlcs_initialized = 0;
    int i, j, c = 14;
    static VLC_TYPE dca_table[23622][2];

    if (vlcs_initialized)
        return;

    dca_bitalloc_index.offset = 1;
    dca_bitalloc_index.wrap = 2;
    for (i = 0; i < 5; i++) {
        dca_bitalloc_index.vlc[i].table = &dca_table[dca_vlc_offs[i]];
        dca_bitalloc_index.vlc[i].table_allocated = dca_vlc_offs[i + 1] - dca_vlc_offs[i];
        init_vlc(&dca_bitalloc_index.vlc[i], bitalloc_12_vlc_bits[i], 12,
                 bitalloc_12_bits[i], 1, 1,
                 bitalloc_12_codes[i], 2, 2, INIT_VLC_USE_NEW_STATIC);
    }
    dca_scalefactor.offset = -64;
    dca_scalefactor.wrap = 2;
    for (i = 0; i < 5; i++) {
        dca_scalefactor.vlc[i].table = &dca_table[dca_vlc_offs[i + 5]];
        dca_scalefactor.vlc[i].table_allocated = dca_vlc_offs[i + 6] - dca_vlc_offs[i + 5];
        init_vlc(&dca_scalefactor.vlc[i], SCALES_VLC_BITS, 129,
                 scales_bits[i], 1, 1,
                 scales_codes[i], 2, 2, INIT_VLC_USE_NEW_STATIC);
    }
    dca_tmode.offset = 0;
    dca_tmode.wrap = 1;
    for (i = 0; i < 4; i++) {
        dca_tmode.vlc[i].table = &dca_table[dca_vlc_offs[i + 10]];
        dca_tmode.vlc[i].table_allocated = dca_vlc_offs[i + 11] - dca_vlc_offs[i + 10];
        init_vlc(&dca_tmode.vlc[i], tmode_vlc_bits[i], 4,
                 tmode_bits[i], 1, 1,
                 tmode_codes[i], 2, 2, INIT_VLC_USE_NEW_STATIC);
    }

    for (i = 0; i < 10; i++)
        for (j = 0; j < 7; j++) {
            if (!bitalloc_codes[i][j])
                break;
            dca_smpl_bitalloc[i + 1].offset                 = bitalloc_offsets[i];
            dca_smpl_bitalloc[i + 1].wrap                   = 1 + (j > 4);
            dca_smpl_bitalloc[i + 1].vlc[j].table           = &dca_table[dca_vlc_offs[c]];
            dca_smpl_bitalloc[i + 1].vlc[j].table_allocated = dca_vlc_offs[c + 1] - dca_vlc_offs[c];

            init_vlc(&dca_smpl_bitalloc[i + 1].vlc[j], bitalloc_maxbits[i][j],
                     bitalloc_sizes[i],
                     bitalloc_bits[i][j], 1, 1,
                     bitalloc_codes[i][j], 2, 2, INIT_VLC_USE_NEW_STATIC);
            c++;
        }
    vlcs_initialized = 1;
}

static inline void get_array(GetBitContext *gb, int *dst, int len, int bits)
{
    while (len--)
        *dst++ = get_bits(gb, bits);
}

static inline int dca_xxch2index(DCAContext *s, int xxch_ch)
{
    int i, base, mask;

    /* locate channel set containing the channel */
    for (i = -1, base = 0, mask = (s->xxch_core_spkmask & ~DCA_XXCH_LFE1);
         i <= s->xxch_chset && !(mask & xxch_ch); mask = s->xxch_spk_masks[++i])
        base += av_popcount(mask);

    return base + av_popcount(mask & (xxch_ch - 1));
}

static int dca_parse_audio_coding_header(DCAContext *s, int base_channel,
                                         int xxch)
{
    int i, j;
    static const float adj_table[4] = { 1.0, 1.1250, 1.2500, 1.4375 };
    static const int bitlen[11] = { 0, 1, 2, 2, 2, 2, 3, 3, 3, 3, 3 };
    static const int thr[11]    = { 0, 1, 3, 3, 3, 3, 7, 7, 7, 7, 7 };
    int hdr_pos = 0, hdr_size = 0;
    float sign, mag, scale_factor;
    int this_chans, acc_mask;
    int embedded_downmix;
    int nchans, mask[8];
    int coeff, ichan;

    /* xxch has arbitrary sized audio coding headers */
    if (xxch) {
        hdr_pos  = get_bits_count(&s->gb);
        hdr_size = get_bits(&s->gb, 7) + 1;
    }

    nchans = get_bits(&s->gb, 3) + 1;
    s->total_channels = nchans + base_channel;
    s->prim_channels  = s->total_channels;

    /* obtain speaker layout mask & downmix coefficients for XXCH */
    if (xxch) {
        acc_mask = s->xxch_core_spkmask;

        this_chans = get_bits(&s->gb, s->xxch_nbits_spk_mask - 6) << 6;
        s->xxch_spk_masks[s->xxch_chset] = this_chans;
        s->xxch_chset_nch[s->xxch_chset] = nchans;

        for (i = 0; i <= s->xxch_chset; i++)
            acc_mask |= s->xxch_spk_masks[i];

        /* check for downmixing information */
        if (get_bits1(&s->gb)) {
            embedded_downmix = get_bits1(&s->gb);
            scale_factor     =
               1.0f / dca_dmixtable[(get_bits(&s->gb, 6) - 1) << 2];

            s->xxch_dmix_sf[s->xxch_chset] = scale_factor;

            for (i = base_channel; i < s->prim_channels; i++) {
                mask[i] = get_bits(&s->gb, s->xxch_nbits_spk_mask);
            }

            for (j = base_channel; j < s->prim_channels; j++) {
                memset(s->xxch_dmix_coeff[j], 0, sizeof(s->xxch_dmix_coeff[0]));
                s->xxch_dmix_embedded |= (embedded_downmix << j);
                for (i = 0; i < s->xxch_nbits_spk_mask; i++) {
                    if (mask[j] & (1 << i)) {
                        if ((1 << i) == DCA_XXCH_LFE1) {
                            av_log(s->avctx, AV_LOG_WARNING,
                                   "DCA-XXCH: dmix to LFE1 not supported.\n");
                            continue;
                        }

                        coeff = get_bits(&s->gb, 7);
                        sign  = (coeff & 64) ? 1.0 : -1.0;
                        mag   = dca_dmixtable[((coeff & 63) - 1) << 2];
                        ichan = dca_xxch2index(s, 1 << i);
                        s->xxch_dmix_coeff[j][ichan] = sign * mag;
                    }
                }
            }
        }
    }

    if (s->prim_channels > DCA_PRIM_CHANNELS_MAX)
        s->prim_channels = DCA_PRIM_CHANNELS_MAX;


    for (i = base_channel; i < s->prim_channels; i++) {
        s->subband_activity[i] = get_bits(&s->gb, 5) + 2;
        if (s->subband_activity[i] > DCA_SUBBANDS)
            s->subband_activity[i] = DCA_SUBBANDS;
    }
    for (i = base_channel; i < s->prim_channels; i++) {
        s->vq_start_subband[i] = get_bits(&s->gb, 5) + 1;
        if (s->vq_start_subband[i] > DCA_SUBBANDS)
            s->vq_start_subband[i] = DCA_SUBBANDS;
    }
    get_array(&s->gb, s->joint_intensity + base_channel,     s->prim_channels - base_channel, 3);
    get_array(&s->gb, s->transient_huffman + base_channel,   s->prim_channels - base_channel, 2);
    get_array(&s->gb, s->scalefactor_huffman + base_channel, s->prim_channels - base_channel, 3);
    get_array(&s->gb, s->bitalloc_huffman + base_channel,    s->prim_channels - base_channel, 3);

    /* Get codebooks quantization indexes */
    if (!base_channel)
        memset(s->quant_index_huffman, 0, sizeof(s->quant_index_huffman));
    for (j = 1; j < 11; j++)
        for (i = base_channel; i < s->prim_channels; i++)
            s->quant_index_huffman[i][j] = get_bits(&s->gb, bitlen[j]);

    /* Get scale factor adjustment */
    for (j = 0; j < 11; j++)
        for (i = base_channel; i < s->prim_channels; i++)
            s->scalefactor_adj[i][j] = 1;

    for (j = 1; j < 11; j++)
        for (i = base_channel; i < s->prim_channels; i++)
            if (s->quant_index_huffman[i][j] < thr[j])
                s->scalefactor_adj[i][j] = adj_table[get_bits(&s->gb, 2)];

    if (!xxch) {
        if (s->crc_present) {
            /* Audio header CRC check */
            get_bits(&s->gb, 16);
        }
    } else {
        /* Skip to the end of the header, also ignore CRC if present  */
        i = get_bits_count(&s->gb);
        if (hdr_pos + 8 * hdr_size > i)
            skip_bits_long(&s->gb, hdr_pos + 8 * hdr_size - i);
    }

    s->current_subframe    = 0;
    s->current_subsubframe = 0;

#ifdef TRACE
    av_log(s->avctx, AV_LOG_DEBUG, "subframes: %i\n", s->subframes);
    av_log(s->avctx, AV_LOG_DEBUG, "prim channels: %i\n", s->prim_channels);
    for (i = base_channel; i < s->prim_channels; i++) {
        av_log(s->avctx, AV_LOG_DEBUG, "subband activity: %i\n",
               s->subband_activity[i]);
        av_log(s->avctx, AV_LOG_DEBUG, "vq start subband: %i\n",
               s->vq_start_subband[i]);
        av_log(s->avctx, AV_LOG_DEBUG, "joint intensity: %i\n",
               s->joint_intensity[i]);
        av_log(s->avctx, AV_LOG_DEBUG, "transient mode codebook: %i\n",
               s->transient_huffman[i]);
        av_log(s->avctx, AV_LOG_DEBUG, "scale factor codebook: %i\n",
               s->scalefactor_huffman[i]);
        av_log(s->avctx, AV_LOG_DEBUG, "bit allocation quantizer: %i\n",
               s->bitalloc_huffman[i]);
        av_log(s->avctx, AV_LOG_DEBUG, "quant index huff:");
        for (j = 0; j < 11; j++)
            av_log(s->avctx, AV_LOG_DEBUG, " %i", s->quant_index_huffman[i][j]);
        av_log(s->avctx, AV_LOG_DEBUG, "\n");
        av_log(s->avctx, AV_LOG_DEBUG, "scalefac adj:");
        for (j = 0; j < 11; j++)
            av_log(s->avctx, AV_LOG_DEBUG, " %1.3f", s->scalefactor_adj[i][j]);
        av_log(s->avctx, AV_LOG_DEBUG, "\n");
    }
#endif

    return 0;
}

static int dca_parse_frame_header(DCAContext *s)
{
    init_get_bits(&s->gb, s->dca_buffer, s->dca_buffer_size * 8);

    /* Sync code */
    skip_bits_long(&s->gb, 32);

    /* Frame header */
    s->frame_type        = get_bits(&s->gb, 1);
    s->samples_deficit   = get_bits(&s->gb, 5) + 1;
    s->crc_present       = get_bits(&s->gb, 1);
    s->sample_blocks     = get_bits(&s->gb, 7) + 1;
    s->frame_size        = get_bits(&s->gb, 14) + 1;
    if (s->frame_size < 95)
        return AVERROR_INVALIDDATA;
    s->amode             = get_bits(&s->gb, 6);
    s->sample_rate       = avpriv_dca_sample_rates[get_bits(&s->gb, 4)];
    if (!s->sample_rate)
        return AVERROR_INVALIDDATA;
    s->bit_rate_index    = get_bits(&s->gb, 5);
    s->bit_rate          = dca_bit_rates[s->bit_rate_index];
    if (!s->bit_rate)
        return AVERROR_INVALIDDATA;

    skip_bits1(&s->gb); // always 0 (reserved, cf. ETSI TS 102 114 V1.4.1)
    s->dynrange          = get_bits(&s->gb, 1);
    s->timestamp         = get_bits(&s->gb, 1);
    s->aux_data          = get_bits(&s->gb, 1);
    s->hdcd              = get_bits(&s->gb, 1);
    s->ext_descr         = get_bits(&s->gb, 3);
    s->ext_coding        = get_bits(&s->gb, 1);
    s->aspf              = get_bits(&s->gb, 1);
    s->lfe               = get_bits(&s->gb, 2);
    s->predictor_history = get_bits(&s->gb, 1);

    if (s->lfe > 2) {
        s->lfe = 0;
        av_log(s->avctx, AV_LOG_ERROR, "Invalid LFE value: %d\n", s->lfe);
        return AVERROR_INVALIDDATA;
    }

    /* TODO: check CRC */
    if (s->crc_present)
        s->header_crc    = get_bits(&s->gb, 16);

    s->multirate_inter   = get_bits(&s->gb, 1);
    s->version           = get_bits(&s->gb, 4);
    s->copy_history      = get_bits(&s->gb, 2);
    s->source_pcm_res    = get_bits(&s->gb, 3);
    s->front_sum         = get_bits(&s->gb, 1);
    s->surround_sum      = get_bits(&s->gb, 1);
    s->dialog_norm       = get_bits(&s->gb, 4);

    /* FIXME: channels mixing levels */
    s->output = s->amode;
    if (s->lfe)
        s->output |= DCA_LFE;

#ifdef TRACE
    av_log(s->avctx, AV_LOG_DEBUG, "frame type: %i\n", s->frame_type);
    av_log(s->avctx, AV_LOG_DEBUG, "samples deficit: %i\n", s->samples_deficit);
    av_log(s->avctx, AV_LOG_DEBUG, "crc present: %i\n", s->crc_present);
    av_log(s->avctx, AV_LOG_DEBUG, "sample blocks: %i (%i samples)\n",
           s->sample_blocks, s->sample_blocks * 32);
    av_log(s->avctx, AV_LOG_DEBUG, "frame size: %i bytes\n", s->frame_size);
    av_log(s->avctx, AV_LOG_DEBUG, "amode: %i (%i channels)\n",
           s->amode, dca_channels[s->amode]);
    av_log(s->avctx, AV_LOG_DEBUG, "sample rate: %i Hz\n",
           s->sample_rate);
    av_log(s->avctx, AV_LOG_DEBUG, "bit rate: %i bits/s\n",
           s->bit_rate);
    av_log(s->avctx, AV_LOG_DEBUG, "dynrange: %i\n", s->dynrange);
    av_log(s->avctx, AV_LOG_DEBUG, "timestamp: %i\n", s->timestamp);
    av_log(s->avctx, AV_LOG_DEBUG, "aux_data: %i\n", s->aux_data);
    av_log(s->avctx, AV_LOG_DEBUG, "hdcd: %i\n", s->hdcd);
    av_log(s->avctx, AV_LOG_DEBUG, "ext descr: %i\n", s->ext_descr);
    av_log(s->avctx, AV_LOG_DEBUG, "ext coding: %i\n", s->ext_coding);
    av_log(s->avctx, AV_LOG_DEBUG, "aspf: %i\n", s->aspf);
    av_log(s->avctx, AV_LOG_DEBUG, "lfe: %i\n", s->lfe);
    av_log(s->avctx, AV_LOG_DEBUG, "predictor history: %i\n",
           s->predictor_history);
    av_log(s->avctx, AV_LOG_DEBUG, "header crc: %i\n", s->header_crc);
    av_log(s->avctx, AV_LOG_DEBUG, "multirate inter: %i\n",
           s->multirate_inter);
    av_log(s->avctx, AV_LOG_DEBUG, "version number: %i\n", s->version);
    av_log(s->avctx, AV_LOG_DEBUG, "copy history: %i\n", s->copy_history);
    av_log(s->avctx, AV_LOG_DEBUG,
           "source pcm resolution: %i (%i bits/sample)\n",
           s->source_pcm_res, dca_bits_per_sample[s->source_pcm_res]);
    av_log(s->avctx, AV_LOG_DEBUG, "front sum: %i\n", s->front_sum);
    av_log(s->avctx, AV_LOG_DEBUG, "surround sum: %i\n", s->surround_sum);
    av_log(s->avctx, AV_LOG_DEBUG, "dialog norm: %i\n", s->dialog_norm);
    av_log(s->avctx, AV_LOG_DEBUG, "\n");
#endif

    /* Primary audio coding header */
    s->subframes         = get_bits(&s->gb, 4) + 1;

    return dca_parse_audio_coding_header(s, 0, 0);
}


static inline int get_scale(GetBitContext *gb, int level, int value, int log2range)
{
    if (level < 5) {
        /* huffman encoded */
        value += get_bitalloc(gb, &dca_scalefactor, level);
        value = av_clip(value, 0, (1 << log2range) - 1);
    } else if (level < 8) {
        if (level + 1 > log2range) {
            skip_bits(gb, level + 1 - log2range);
            value = get_bits(gb, log2range);
        } else {
            value = get_bits(gb, level + 1);
        }
    }
    return value;
}

static int dca_subframe_header(DCAContext *s, int base_channel, int block_index)
{
    /* Primary audio coding side information */
    int j, k;

    if (get_bits_left(&s->gb) < 0)
        return AVERROR_INVALIDDATA;

    if (!base_channel) {
        s->subsubframes[s->current_subframe]    = get_bits(&s->gb, 2) + 1;
        s->partial_samples[s->current_subframe] = get_bits(&s->gb, 3);
    }

    for (j = base_channel; j < s->prim_channels; j++) {
        for (k = 0; k < s->subband_activity[j]; k++)
            s->prediction_mode[j][k] = get_bits(&s->gb, 1);
    }

    /* Get prediction codebook */
    for (j = base_channel; j < s->prim_channels; j++) {
        for (k = 0; k < s->subband_activity[j]; k++) {
            if (s->prediction_mode[j][k] > 0) {
                /* (Prediction coefficient VQ address) */
                s->prediction_vq[j][k] = get_bits(&s->gb, 12);
            }
        }
    }

    /* Bit allocation index */
    for (j = base_channel; j < s->prim_channels; j++) {
        for (k = 0; k < s->vq_start_subband[j]; k++) {
            if (s->bitalloc_huffman[j] == 6)
                s->bitalloc[j][k] = get_bits(&s->gb, 5);
            else if (s->bitalloc_huffman[j] == 5)
                s->bitalloc[j][k] = get_bits(&s->gb, 4);
            else if (s->bitalloc_huffman[j] == 7) {
                av_log(s->avctx, AV_LOG_ERROR,
                       "Invalid bit allocation index\n");
                return AVERROR_INVALIDDATA;
            } else {
                s->bitalloc[j][k] =
                    get_bitalloc(&s->gb, &dca_bitalloc_index, s->bitalloc_huffman[j]);
            }

            if (s->bitalloc[j][k] > 26) {
                av_dlog(s->avctx, "bitalloc index [%i][%i] too big (%i)\n",
                        j, k, s->bitalloc[j][k]);
                return AVERROR_INVALIDDATA;
            }
        }
    }

    /* Transition mode */
    for (j = base_channel; j < s->prim_channels; j++) {
        for (k = 0; k < s->subband_activity[j]; k++) {
            s->transition_mode[j][k] = 0;
            if (s->subsubframes[s->current_subframe] > 1 &&
                k < s->vq_start_subband[j] && s->bitalloc[j][k] > 0) {
                s->transition_mode[j][k] =
                    get_bitalloc(&s->gb, &dca_tmode, s->transient_huffman[j]);
            }
        }
    }

    if (get_bits_left(&s->gb) < 0)
        return AVERROR_INVALIDDATA;

    for (j = base_channel; j < s->prim_channels; j++) {
        const uint32_t *scale_table;
        int scale_sum, log_size;

        memset(s->scale_factor[j], 0,
               s->subband_activity[j] * sizeof(s->scale_factor[0][0][0]) * 2);

        if (s->scalefactor_huffman[j] == 6) {
            scale_table = scale_factor_quant7;
            log_size = 7;
        } else {
            scale_table = scale_factor_quant6;
            log_size = 6;
        }

        /* When huffman coded, only the difference is encoded */
        scale_sum = 0;

        for (k = 0; k < s->subband_activity[j]; k++) {
            if (k >= s->vq_start_subband[j] || s->bitalloc[j][k] > 0) {
                scale_sum = get_scale(&s->gb, s->scalefactor_huffman[j], scale_sum, log_size);
                s->scale_factor[j][k][0] = scale_table[scale_sum];
            }

            if (k < s->vq_start_subband[j] && s->transition_mode[j][k]) {
                /* Get second scale factor */
                scale_sum = get_scale(&s->gb, s->scalefactor_huffman[j], scale_sum, log_size);
                s->scale_factor[j][k][1] = scale_table[scale_sum];
            }
        }
    }

    /* Joint subband scale factor codebook select */
    for (j = base_channel; j < s->prim_channels; j++) {
        /* Transmitted only if joint subband coding enabled */
        if (s->joint_intensity[j] > 0)
            s->joint_huff[j] = get_bits(&s->gb, 3);
    }

    if (get_bits_left(&s->gb) < 0)
        return AVERROR_INVALIDDATA;

    /* Scale factors for joint subband coding */
    for (j = base_channel; j < s->prim_channels; j++) {
        int source_channel;

        /* Transmitted only if joint subband coding enabled */
        if (s->joint_intensity[j] > 0) {
            int scale = 0;
            source_channel = s->joint_intensity[j] - 1;

            /* When huffman coded, only the difference is encoded
             * (is this valid as well for joint scales ???) */

            for (k = s->subband_activity[j]; k < s->subband_activity[source_channel]; k++) {
                scale = get_scale(&s->gb, s->joint_huff[j], 64 /* bias */, 7);
                s->joint_scale_factor[j][k] = scale;    /*joint_scale_table[scale]; */
            }

            if (!(s->debug_flag & 0x02)) {
                av_log(s->avctx, AV_LOG_DEBUG,
                       "Joint stereo coding not supported\n");
                s->debug_flag |= 0x02;
            }
        }
    }

    /* Dynamic range coefficient */
    if (!base_channel && s->dynrange)
        s->dynrange_coef = get_bits(&s->gb, 8);

    /* Side information CRC check word */
    if (s->crc_present) {
        get_bits(&s->gb, 16);
    }

    /*
     * Primary audio data arrays
     */

    /* VQ encoded high frequency subbands */
    for (j = base_channel; j < s->prim_channels; j++)
        for (k = s->vq_start_subband[j]; k < s->subband_activity[j]; k++)
            /* 1 vector -> 32 samples */
            s->high_freq_vq[j][k] = get_bits(&s->gb, 10);

    /* Low frequency effect data */
    if (!base_channel && s->lfe) {
        int quant7;
        /* LFE samples */
        int lfe_samples = 2 * s->lfe * (4 + block_index);
        int lfe_end_sample = 2 * s->lfe * (4 + block_index + s->subsubframes[s->current_subframe]);
        float lfe_scale;

        for (j = lfe_samples; j < lfe_end_sample; j++) {
            /* Signed 8 bits int */
            s->lfe_data[j] = get_sbits(&s->gb, 8);
        }

        /* Scale factor index */
        quant7 = get_bits(&s->gb, 8);
        if (quant7 > 127) {
            avpriv_request_sample(s->avctx, "LFEScaleIndex larger than 127");
            return AVERROR_INVALIDDATA;
        }
        s->lfe_scale_factor = scale_factor_quant7[quant7];

        /* Quantization step size * scale factor */
        lfe_scale = 0.035 * s->lfe_scale_factor;

        for (j = lfe_samples; j < lfe_end_sample; j++)
            s->lfe_data[j] *= lfe_scale;
    }

#ifdef TRACE
    av_log(s->avctx, AV_LOG_DEBUG, "subsubframes: %i\n",
           s->subsubframes[s->current_subframe]);
    av_log(s->avctx, AV_LOG_DEBUG, "partial samples: %i\n",
           s->partial_samples[s->current_subframe]);

    for (j = base_channel; j < s->prim_channels; j++) {
        av_log(s->avctx, AV_LOG_DEBUG, "prediction mode:");
        for (k = 0; k < s->subband_activity[j]; k++)
            av_log(s->avctx, AV_LOG_DEBUG, " %i", s->prediction_mode[j][k]);
        av_log(s->avctx, AV_LOG_DEBUG, "\n");
    }
    for (j = base_channel; j < s->prim_channels; j++) {
        for (k = 0; k < s->subband_activity[j]; k++)
            av_log(s->avctx, AV_LOG_DEBUG,
                   "prediction coefs: %f, %f, %f, %f\n",
                   (float) adpcm_vb[s->prediction_vq[j][k]][0] / 8192,
                   (float) adpcm_vb[s->prediction_vq[j][k]][1] / 8192,
                   (float) adpcm_vb[s->prediction_vq[j][k]][2] / 8192,
                   (float) adpcm_vb[s->prediction_vq[j][k]][3] / 8192);
    }
    for (j = base_channel; j < s->prim_channels; j++) {
        av_log(s->avctx, AV_LOG_DEBUG, "bitalloc index: ");
        for (k = 0; k < s->vq_start_subband[j]; k++)
            av_log(s->avctx, AV_LOG_DEBUG, "%2.2i ", s->bitalloc[j][k]);
        av_log(s->avctx, AV_LOG_DEBUG, "\n");
    }
    for (j = base_channel; j < s->prim_channels; j++) {
        av_log(s->avctx, AV_LOG_DEBUG, "Transition mode:");
        for (k = 0; k < s->subband_activity[j]; k++)
            av_log(s->avctx, AV_LOG_DEBUG, " %i", s->transition_mode[j][k]);
        av_log(s->avctx, AV_LOG_DEBUG, "\n");
    }
    for (j = base_channel; j < s->prim_channels; j++) {
        av_log(s->avctx, AV_LOG_DEBUG, "Scale factor:");
        for (k = 0; k < s->subband_activity[j]; k++) {
            if (k >= s->vq_start_subband[j] || s->bitalloc[j][k] > 0)
                av_log(s->avctx, AV_LOG_DEBUG, " %i", s->scale_factor[j][k][0]);
            if (k < s->vq_start_subband[j] && s->transition_mode[j][k])
                av_log(s->avctx, AV_LOG_DEBUG, " %i(t)", s->scale_factor[j][k][1]);
        }
        av_log(s->avctx, AV_LOG_DEBUG, "\n");
    }
    for (j = base_channel; j < s->prim_channels; j++) {
        if (s->joint_intensity[j] > 0) {
            int source_channel = s->joint_intensity[j] - 1;
            av_log(s->avctx, AV_LOG_DEBUG, "Joint scale factor index:\n");
            for (k = s->subband_activity[j]; k < s->subband_activity[source_channel]; k++)
                av_log(s->avctx, AV_LOG_DEBUG, " %i", s->joint_scale_factor[j][k]);
            av_log(s->avctx, AV_LOG_DEBUG, "\n");
        }
    }
    for (j = base_channel; j < s->prim_channels; j++)
        for (k = s->vq_start_subband[j]; k < s->subband_activity[j]; k++)
            av_log(s->avctx, AV_LOG_DEBUG, "VQ index: %i\n", s->high_freq_vq[j][k]);
    if (!base_channel && s->lfe) {
        int lfe_samples = 2 * s->lfe * (4 + block_index);
        int lfe_end_sample = 2 * s->lfe * (4 + block_index + s->subsubframes[s->current_subframe]);

        av_log(s->avctx, AV_LOG_DEBUG, "LFE samples:\n");
        for (j = lfe_samples; j < lfe_end_sample; j++)
            av_log(s->avctx, AV_LOG_DEBUG, " %f", s->lfe_data[j]);
        av_log(s->avctx, AV_LOG_DEBUG, "\n");
    }
#endif

    return 0;
}

static void qmf_32_subbands(DCAContext *s, int chans,
                            float samples_in[32][8], float *samples_out,
                            float scale)
{
    const float *prCoeff;

    int sb_act = s->subband_activity[chans];

    scale *= sqrt(1 / 8.0);

    /* Select filter */
    if (!s->multirate_inter)    /* Non-perfect reconstruction */
        prCoeff = fir_32bands_nonperfect;
    else                        /* Perfect reconstruction */
        prCoeff = fir_32bands_perfect;

    s->dcadsp.qmf_32_subbands(samples_in, sb_act, &s->synth, &s->imdct,
                              s->subband_fir_hist[chans],
                              &s->hist_index[chans],
                              s->subband_fir_noidea[chans], prCoeff,
                              samples_out, s->raXin, scale);
}

static void lfe_interpolation_fir(DCAContext *s, int decimation_select,
                                  int num_deci_sample, float *samples_in,
                                  float *samples_out)
{
    /* samples_in: An array holding decimated samples.
     *   Samples in current subframe starts from samples_in[0],
     *   while samples_in[-1], samples_in[-2], ..., stores samples
     *   from last subframe as history.
     *
     * samples_out: An array holding interpolated samples
     */

    int idx;
    const float *prCoeff;
    int deciindex;

    /* Select decimation filter */
    if (decimation_select == 1) {
        idx = 1;
        prCoeff = lfe_fir_128;
    } else {
        idx = 0;
        prCoeff = lfe_fir_64;
    }
    /* Interpolation */
    for (deciindex = 0; deciindex < num_deci_sample; deciindex++) {
        s->dcadsp.lfe_fir[idx](samples_out, samples_in, prCoeff);
        samples_in++;
        samples_out += 2 * 32 * (1 + idx);
    }
}

/* downmixing routines */
#define MIX_REAR1(samples, s1, rs, coef)            \
    samples[0][i] += samples[s1][i] * coef[rs][0];  \
    samples[1][i] += samples[s1][i] * coef[rs][1];

#define MIX_REAR2(samples, s1, s2, rs, coef)                                          \
    samples[0][i] += samples[s1][i] * coef[rs][0] + samples[s2][i] * coef[rs + 1][0]; \
    samples[1][i] += samples[s1][i] * coef[rs][1] + samples[s2][i] * coef[rs + 1][1];

#define MIX_FRONT3(samples, coef)                                      \
    t = samples[c][i];                                                 \
    u = samples[l][i];                                                 \
    v = samples[r][i];                                                 \
    samples[0][i] = t * coef[0][0] + u * coef[1][0] + v * coef[2][0];  \
    samples[1][i] = t * coef[0][1] + u * coef[1][1] + v * coef[2][1];

#define DOWNMIX_TO_STEREO(op1, op2)             \
    for (i = 0; i < 256; i++) {                 \
        op1                                     \
        op2                                     \
    }

static void dca_downmix(float **samples, int srcfmt, int lfe_present,
                        float coef[DCA_PRIM_CHANNELS_MAX + 1][2],
                        const int8_t *channel_mapping)
{
    int c, l, r, sl, sr, s;
    int i;
    float t, u, v;

    switch (srcfmt) {
    case DCA_MONO:
    case DCA_4F2R:
        av_log(NULL, AV_LOG_ERROR, "Not implemented!\n");
        break;
    case DCA_CHANNEL:
    case DCA_STEREO:
    case DCA_STEREO_TOTAL:
    case DCA_STEREO_SUMDIFF:
        break;
    case DCA_3F:
        c = channel_mapping[0];
        l = channel_mapping[1];
        r = channel_mapping[2];
        DOWNMIX_TO_STEREO(MIX_FRONT3(samples, coef), );
        break;
    case DCA_2F1R:
        s = channel_mapping[2];
        DOWNMIX_TO_STEREO(MIX_REAR1(samples, s, 2, coef), );
        break;
    case DCA_3F1R:
        c = channel_mapping[0];
        l = channel_mapping[1];
        r = channel_mapping[2];
        s = channel_mapping[3];
        DOWNMIX_TO_STEREO(MIX_FRONT3(samples, coef),
                          MIX_REAR1(samples, s, 3, coef));
        break;
    case DCA_2F2R:
        sl = channel_mapping[2];
        sr = channel_mapping[3];
        DOWNMIX_TO_STEREO(MIX_REAR2(samples, sl, sr, 2, coef), );
        break;
    case DCA_3F2R:
        c  = channel_mapping[0];
        l  = channel_mapping[1];
        r  = channel_mapping[2];
        sl = channel_mapping[3];
        sr = channel_mapping[4];
        DOWNMIX_TO_STEREO(MIX_FRONT3(samples, coef),
                          MIX_REAR2(samples, sl, sr, 3, coef));
        break;
    }
    if (lfe_present) {
        int lf_buf = dca_lfe_index[srcfmt];
        int lf_idx = dca_channels [srcfmt];
        for (i = 0; i < 256; i++) {
            samples[0][i] += samples[lf_buf][i] * coef[lf_idx][0];
            samples[1][i] += samples[lf_buf][i] * coef[lf_idx][1];
        }
    }
}


#ifndef decode_blockcodes
/* Very compact version of the block code decoder that does not use table
 * look-up but is slightly slower */
static int decode_blockcode(int code, int levels, int32_t *values)
{
    int i;
    int offset = (levels - 1) >> 1;

    for (i = 0; i < 4; i++) {
        int div = FASTDIV(code, levels);
        values[i] = code - offset - div * levels;
        code = div;
    }

    return code;
}

static int decode_blockcodes(int code1, int code2, int levels, int32_t *values)
{
    return decode_blockcode(code1, levels, values) |
           decode_blockcode(code2, levels, values + 4);
}
#endif

static const uint8_t abits_sizes[7]  = { 7, 10, 12, 13, 15, 17, 19 };
static const uint8_t abits_levels[7] = { 3,  5,  7,  9, 13, 17, 25 };

#ifndef int8x8_fmul_int32
static inline void int8x8_fmul_int32(DCADSPContext *dsp, float *dst,
                                     const int8_t *src, int scale)
{
    dsp->int8x8_fmul_int32(dst, src, scale);
}
#endif

static int dca_subsubframe(DCAContext *s, int base_channel, int block_index)
{
    int k, l;
    int subsubframe = s->current_subsubframe;

    const float *quant_step_table;

    /* FIXME */
    float (*subband_samples)[DCA_SUBBANDS][8] = s->subband_samples[block_index];
    LOCAL_ALIGNED_16(int32_t, block, [8 * DCA_SUBBANDS]);

    /*
     * Audio data
     */

    /* Select quantization step size table */
    if (s->bit_rate_index == 0x1f)
        quant_step_table = lossless_quant_d;
    else
        quant_step_table = lossy_quant_d;

    for (k = base_channel; k < s->prim_channels; k++) {
        float rscale[DCA_SUBBANDS];

        if (get_bits_left(&s->gb) < 0)
            return AVERROR_INVALIDDATA;

        for (l = 0; l < s->vq_start_subband[k]; l++) {
            int m;

            /* Select the mid-tread linear quantizer */
            int abits = s->bitalloc[k][l];

            float quant_step_size = quant_step_table[abits];

            /*
             * Determine quantization index code book and its type
             */

            /* Select quantization index code book */
            int sel = s->quant_index_huffman[k][abits];

            /*
             * Extract bits from the bit stream
             */
            if (!abits) {
                rscale[l] = 0;
                memset(block + 8 * l, 0, 8 * sizeof(block[0]));
            } else {
                /* Deal with transients */
                int sfi = s->transition_mode[k][l] && subsubframe >= s->transition_mode[k][l];
                rscale[l] = quant_step_size * s->scale_factor[k][l][sfi] *
                               s->scalefactor_adj[k][sel];

                if (abits >= 11 || !dca_smpl_bitalloc[abits].vlc[sel].table) {
                    if (abits <= 7) {
                        /* Block code */
                        int block_code1, block_code2, size, levels, err;

                        size   = abits_sizes[abits - 1];
                        levels = abits_levels[abits - 1];

                        block_code1 = get_bits(&s->gb, size);
                        block_code2 = get_bits(&s->gb, size);
                        err = decode_blockcodes(block_code1, block_code2,
                                                levels, block + 8 * l);
                        if (err) {
                            av_log(s->avctx, AV_LOG_ERROR,
                                   "ERROR: block code look-up failed\n");
                            return AVERROR_INVALIDDATA;
                        }
                    } else {
                        /* no coding */
                        for (m = 0; m < 8; m++)
                            block[8 * l + m] = get_sbits(&s->gb, abits - 3);
                    }
                } else {
                    /* Huffman coded */
                    for (m = 0; m < 8; m++)
                        block[8 * l + m] = get_bitalloc(&s->gb,
                                                &dca_smpl_bitalloc[abits], sel);
                }

            }
        }

        s->fmt_conv.int32_to_float_fmul_array8(&s->fmt_conv, subband_samples[k][0],
                                               block, rscale, 8 * s->vq_start_subband[k]);

        for (l = 0; l < s->vq_start_subband[k]; l++) {
            int m;
            /*
             * Inverse ADPCM if in prediction mode
             */
            if (s->prediction_mode[k][l]) {
                int n;
                for (m = 0; m < 8; m++) {
                    for (n = 1; n <= 4; n++)
                        if (m >= n)
                            subband_samples[k][l][m] +=
                                (adpcm_vb[s->prediction_vq[k][l]][n - 1] *
                                 subband_samples[k][l][m - n] / 8192);
                        else if (s->predictor_history)
                            subband_samples[k][l][m] +=
                                (adpcm_vb[s->prediction_vq[k][l]][n - 1] *
                                 s->subband_samples_hist[k][l][m - n + 4] / 8192);
                }
            }
        }

        /*
         * Decode VQ encoded high frequencies
         */
        for (l = s->vq_start_subband[k]; l < s->subband_activity[k]; l++) {
            /* 1 vector -> 32 samples but we only need the 8 samples
             * for this subsubframe. */
            int hfvq = s->high_freq_vq[k][l];

            if (!s->debug_flag & 0x01) {
                av_log(s->avctx, AV_LOG_DEBUG,
                       "Stream with high frequencies VQ coding\n");
                s->debug_flag |= 0x01;
            }

            int8x8_fmul_int32(&s->dcadsp, subband_samples[k][l],
                              &high_freq_vq[hfvq][subsubframe * 8],
                              s->scale_factor[k][l][0]);
        }
    }

    /* Check for DSYNC after subsubframe */
    if (s->aspf || subsubframe == s->subsubframes[s->current_subframe] - 1) {
        if (0xFFFF == get_bits(&s->gb, 16)) {   /* 0xFFFF */
#ifdef TRACE
            av_log(s->avctx, AV_LOG_DEBUG, "Got subframe DSYNC\n");
#endif
        } else {
            av_log(s->avctx, AV_LOG_ERROR, "Didn't get subframe DSYNC\n");
            return AVERROR_INVALIDDATA;
        }
    }

    /* Backup predictor history for adpcm */
    for (k = base_channel; k < s->prim_channels; k++)
        for (l = 0; l < s->vq_start_subband[k]; l++)
            AV_COPY128(s->subband_samples_hist[k][l], &subband_samples[k][l][4]);

    return 0;
}

static int dca_filter_channels(DCAContext *s, int block_index)
{
    float (*subband_samples)[DCA_SUBBANDS][8] = s->subband_samples[block_index];
    int k;

    /* 32 subbands QMF */
    for (k = 0; k < s->prim_channels; k++) {
/*        static float pcm_to_double[8] = { 32768.0, 32768.0, 524288.0, 524288.0,
                                            0, 8388608.0, 8388608.0 };*/
        if (s->channel_order_tab[k] >= 0)
            qmf_32_subbands(s, k, subband_samples[k],
                            s->samples_chanptr[s->channel_order_tab[k]],
                            M_SQRT1_2 / 32768.0 /* pcm_to_double[s->source_pcm_res] */);
    }

    /* Generate LFE samples for this subsubframe FIXME!!! */
    if (s->lfe) {
        lfe_interpolation_fir(s, s->lfe, 2 * s->lfe,
                              s->lfe_data + 2 * s->lfe * (block_index + 4),
<<<<<<< HEAD
                              s->samples_chanptr[s->lfe_index],
                              1.0 / (256.0 * 32768.0));
=======
                              s->samples_chanptr[dca_lfe_index[s->amode]]);
>>>>>>> 87ec849f
        /* Outputs 20bits pcm samples */
    }

    /* Downmixing to Stereo */
    if (s->prim_channels + !!s->lfe > 2 &&
        s->avctx->request_channel_layout == AV_CH_LAYOUT_STEREO) {
        dca_downmix(s->samples_chanptr, s->amode, !!s->lfe, s->downmix_coef,
                    s->channel_order_tab);
    }

    return 0;
}


static int dca_subframe_footer(DCAContext *s, int base_channel)
{
    int in, out, aux_data_count, aux_data_end, reserved;
    uint32_t nsyncaux;

    /*
     * Unpack optional information
     */

    /* presumably optional information only appears in the core? */
    if (!base_channel) {
        if (s->timestamp)
            skip_bits_long(&s->gb, 32);

        if (s->aux_data) {
            aux_data_count = get_bits(&s->gb, 6);

            // align (32-bit)
            skip_bits_long(&s->gb, (-get_bits_count(&s->gb)) & 31);

            aux_data_end = 8 * aux_data_count + get_bits_count(&s->gb);

            if ((nsyncaux = get_bits_long(&s->gb, 32)) != DCA_NSYNCAUX) {
                av_log(s->avctx, AV_LOG_ERROR, "nSYNCAUX mismatch %#"PRIx32"\n",
                       nsyncaux);
                return AVERROR_INVALIDDATA;
            }

            if (get_bits1(&s->gb)) { // bAUXTimeStampFlag
                avpriv_request_sample(s->avctx,
                                      "Auxiliary Decode Time Stamp Flag");
                // align (4-bit)
                skip_bits(&s->gb, (-get_bits_count(&s->gb)) & 4);
                // 44 bits: nMSByte (8), nMarker (4), nLSByte (28), nMarker (4)
                skip_bits_long(&s->gb, 44);
            }

            if ((s->core_downmix = get_bits1(&s->gb))) {
                int am = get_bits(&s->gb, 3);
                switch (am) {
                case 0:
                    s->core_downmix_amode = DCA_MONO;
                    break;
                case 1:
                    s->core_downmix_amode = DCA_STEREO;
                    break;
                case 2:
                    s->core_downmix_amode = DCA_STEREO_TOTAL;
                    break;
                case 3:
                    s->core_downmix_amode = DCA_3F;
                    break;
                case 4:
                    s->core_downmix_amode = DCA_2F1R;
                    break;
                case 5:
                    s->core_downmix_amode = DCA_2F2R;
                    break;
                case 6:
                    s->core_downmix_amode = DCA_3F1R;
                    break;
                default:
                    av_log(s->avctx, AV_LOG_ERROR,
                           "Invalid mode %d for embedded downmix coefficients\n",
                           am);
                    return AVERROR_INVALIDDATA;
                }
                for (out = 0; out < dca_channels[s->core_downmix_amode]; out++) {
                    for (in = 0; in < s->prim_channels + !!s->lfe; in++) {
                        uint16_t tmp = get_bits(&s->gb, 9);
                        if ((tmp & 0xFF) > 241) {
                            av_log(s->avctx, AV_LOG_ERROR,
                                   "Invalid downmix coefficient code %"PRIu16"\n",
                                   tmp);
                            return AVERROR_INVALIDDATA;
                        }
                        s->core_downmix_codes[in][out] = tmp;
                    }
                }
            }

            align_get_bits(&s->gb); // byte align
            skip_bits(&s->gb, 16);  // nAUXCRC16

            // additional data (reserved, cf. ETSI TS 102 114 V1.4.1)
            if ((reserved = (aux_data_end - get_bits_count(&s->gb))) < 0) {
                 av_log(s->avctx, AV_LOG_ERROR,
                        "Overread auxiliary data by %d bits\n", -reserved);
                return AVERROR_INVALIDDATA;
            } else if (reserved) {
                avpriv_request_sample(s->avctx,
                                      "Core auxiliary data reserved content");
                skip_bits_long(&s->gb, reserved);
            }
        }

        if (s->crc_present && s->dynrange)
            get_bits(&s->gb, 16);
    }

    return 0;
}

/**
 * Decode a dca frame block
 *
 * @param s     pointer to the DCAContext
 */

static int dca_decode_block(DCAContext *s, int base_channel, int block_index)
{
    int ret;

    /* Sanity check */
    if (s->current_subframe >= s->subframes) {
        av_log(s->avctx, AV_LOG_DEBUG, "check failed: %i>%i",
               s->current_subframe, s->subframes);
        return AVERROR_INVALIDDATA;
    }

    if (!s->current_subsubframe) {
#ifdef TRACE
        av_log(s->avctx, AV_LOG_DEBUG, "DSYNC dca_subframe_header\n");
#endif
        /* Read subframe header */
        if ((ret = dca_subframe_header(s, base_channel, block_index)))
            return ret;
    }

    /* Read subsubframe */
#ifdef TRACE
    av_log(s->avctx, AV_LOG_DEBUG, "DSYNC dca_subsubframe\n");
#endif
    if ((ret = dca_subsubframe(s, base_channel, block_index)))
        return ret;

    /* Update state */
    s->current_subsubframe++;
    if (s->current_subsubframe >= s->subsubframes[s->current_subframe]) {
        s->current_subsubframe = 0;
        s->current_subframe++;
    }
    if (s->current_subframe >= s->subframes) {
#ifdef TRACE
        av_log(s->avctx, AV_LOG_DEBUG, "DSYNC dca_subframe_footer\n");
#endif
        /* Read subframe footer */
        if ((ret = dca_subframe_footer(s, base_channel)))
            return ret;
    }

    return 0;
}

/**
 * Return the number of channels in an ExSS speaker mask (HD)
 */
static int dca_exss_mask2count(int mask)
{
    /* count bits that mean speaker pairs twice */
    return av_popcount(mask) +
           av_popcount(mask & (DCA_EXSS_CENTER_LEFT_RIGHT      |
                               DCA_EXSS_FRONT_LEFT_RIGHT       |
                               DCA_EXSS_FRONT_HIGH_LEFT_RIGHT  |
                               DCA_EXSS_WIDE_LEFT_RIGHT        |
                               DCA_EXSS_SIDE_LEFT_RIGHT        |
                               DCA_EXSS_SIDE_HIGH_LEFT_RIGHT   |
                               DCA_EXSS_SIDE_REAR_LEFT_RIGHT   |
                               DCA_EXSS_REAR_LEFT_RIGHT        |
                               DCA_EXSS_REAR_HIGH_LEFT_RIGHT));
}

/**
 * Skip mixing coefficients of a single mix out configuration (HD)
 */
static void dca_exss_skip_mix_coeffs(GetBitContext *gb, int channels, int out_ch)
{
    int i;

    for (i = 0; i < channels; i++) {
        int mix_map_mask = get_bits(gb, out_ch);
        int num_coeffs = av_popcount(mix_map_mask);
        skip_bits_long(gb, num_coeffs * 6);
    }
}

/**
 * Parse extension substream asset header (HD)
 */
static int dca_exss_parse_asset_header(DCAContext *s)
{
    int header_pos = get_bits_count(&s->gb);
    int header_size;
    int channels = 0;
    int embedded_stereo = 0;
    int embedded_6ch    = 0;
    int drc_code_present;
    int av_uninit(extensions_mask);
    int i, j;

    if (get_bits_left(&s->gb) < 16)
        return -1;

    /* We will parse just enough to get to the extensions bitmask with which
     * we can set the profile value. */

    header_size = get_bits(&s->gb, 9) + 1;
    skip_bits(&s->gb, 3); // asset index

    if (s->static_fields) {
        if (get_bits1(&s->gb))
            skip_bits(&s->gb, 4); // asset type descriptor
        if (get_bits1(&s->gb))
            skip_bits_long(&s->gb, 24); // language descriptor

        if (get_bits1(&s->gb)) {
            /* How can one fit 1024 bytes of text here if the maximum value
             * for the asset header size field above was 512 bytes? */
            int text_length = get_bits(&s->gb, 10) + 1;
            if (get_bits_left(&s->gb) < text_length * 8)
                return -1;
            skip_bits_long(&s->gb, text_length * 8); // info text
        }

        skip_bits(&s->gb, 5); // bit resolution - 1
        skip_bits(&s->gb, 4); // max sample rate code
        channels = get_bits(&s->gb, 8) + 1;

        if (get_bits1(&s->gb)) { // 1-to-1 channels to speakers
            int spkr_remap_sets;
            int spkr_mask_size = 16;
            int num_spkrs[7];

            if (channels > 2)
                embedded_stereo = get_bits1(&s->gb);
            if (channels > 6)
                embedded_6ch = get_bits1(&s->gb);

            if (get_bits1(&s->gb)) {
                spkr_mask_size = (get_bits(&s->gb, 2) + 1) << 2;
                skip_bits(&s->gb, spkr_mask_size); // spkr activity mask
            }

            spkr_remap_sets = get_bits(&s->gb, 3);

            for (i = 0; i < spkr_remap_sets; i++) {
                /* std layout mask for each remap set */
                num_spkrs[i] = dca_exss_mask2count(get_bits(&s->gb, spkr_mask_size));
            }

            for (i = 0; i < spkr_remap_sets; i++) {
                int num_dec_ch_remaps = get_bits(&s->gb, 5) + 1;
                if (get_bits_left(&s->gb) < 0)
                    return -1;

                for (j = 0; j < num_spkrs[i]; j++) {
                    int remap_dec_ch_mask = get_bits_long(&s->gb, num_dec_ch_remaps);
                    int num_dec_ch = av_popcount(remap_dec_ch_mask);
                    skip_bits_long(&s->gb, num_dec_ch * 5); // remap codes
                }
            }

        } else {
            skip_bits(&s->gb, 3); // representation type
        }
    }

    drc_code_present = get_bits1(&s->gb);
    if (drc_code_present)
        get_bits(&s->gb, 8); // drc code

    if (get_bits1(&s->gb))
        skip_bits(&s->gb, 5); // dialog normalization code

    if (drc_code_present && embedded_stereo)
        get_bits(&s->gb, 8); // drc stereo code

    if (s->mix_metadata && get_bits1(&s->gb)) {
        skip_bits(&s->gb, 1); // external mix
        skip_bits(&s->gb, 6); // post mix gain code

        if (get_bits(&s->gb, 2) != 3) // mixer drc code
            skip_bits(&s->gb, 3); // drc limit
        else
            skip_bits(&s->gb, 8); // custom drc code

        if (get_bits1(&s->gb)) // channel specific scaling
            for (i = 0; i < s->num_mix_configs; i++)
                skip_bits_long(&s->gb, s->mix_config_num_ch[i] * 6); // scale codes
        else
            skip_bits_long(&s->gb, s->num_mix_configs * 6); // scale codes

        for (i = 0; i < s->num_mix_configs; i++) {
            if (get_bits_left(&s->gb) < 0)
                return -1;
            dca_exss_skip_mix_coeffs(&s->gb, channels, s->mix_config_num_ch[i]);
            if (embedded_6ch)
                dca_exss_skip_mix_coeffs(&s->gb, 6, s->mix_config_num_ch[i]);
            if (embedded_stereo)
                dca_exss_skip_mix_coeffs(&s->gb, 2, s->mix_config_num_ch[i]);
        }
    }

    switch (get_bits(&s->gb, 2)) {
    case 0: extensions_mask = get_bits(&s->gb, 12); break;
    case 1: extensions_mask = DCA_EXT_EXSS_XLL;     break;
    case 2: extensions_mask = DCA_EXT_EXSS_LBR;     break;
    case 3: extensions_mask = 0; /* aux coding */   break;
    }

    /* not parsed further, we were only interested in the extensions mask */

    if (get_bits_left(&s->gb) < 0)
        return -1;

    if (get_bits_count(&s->gb) - header_pos > header_size * 8) {
        av_log(s->avctx, AV_LOG_WARNING, "Asset header size mismatch.\n");
        return -1;
    }
    skip_bits_long(&s->gb, header_pos + header_size * 8 - get_bits_count(&s->gb));

    if (extensions_mask & DCA_EXT_EXSS_XLL)
        s->profile = FF_PROFILE_DTS_HD_MA;
    else if (extensions_mask & (DCA_EXT_EXSS_XBR | DCA_EXT_EXSS_X96 |
                                DCA_EXT_EXSS_XXCH))
        s->profile = FF_PROFILE_DTS_HD_HRA;

    if (!(extensions_mask & DCA_EXT_CORE))
        av_log(s->avctx, AV_LOG_WARNING, "DTS core detection mismatch.\n");
    if ((extensions_mask & DCA_CORE_EXTS) != s->core_ext_mask)
        av_log(s->avctx, AV_LOG_WARNING,
               "DTS extensions detection mismatch (%d, %d)\n",
               extensions_mask & DCA_CORE_EXTS, s->core_ext_mask);

    return 0;
}

static int dca_xbr_parse_frame(DCAContext *s)
{
    int scale_table_high[DCA_CHSET_CHANS_MAX][DCA_SUBBANDS][2];
    int active_bands[DCA_CHSETS_MAX][DCA_CHSET_CHANS_MAX];
    int abits_high[DCA_CHSET_CHANS_MAX][DCA_SUBBANDS];
    int anctemp[DCA_CHSET_CHANS_MAX];
    int chset_fsize[DCA_CHSETS_MAX];
    int n_xbr_ch[DCA_CHSETS_MAX];
    int hdr_size, num_chsets, xbr_tmode, hdr_pos;
    int i, j, k, l, chset, chan_base;

    av_log(s->avctx, AV_LOG_DEBUG, "DTS-XBR: decoding XBR extension\n");

    /* get bit position of sync header */
    hdr_pos = get_bits_count(&s->gb) - 32;

    hdr_size = get_bits(&s->gb, 6) + 1;
    num_chsets = get_bits(&s->gb, 2) + 1;

    for(i = 0; i < num_chsets; i++)
        chset_fsize[i] = get_bits(&s->gb, 14) + 1;

    xbr_tmode = get_bits1(&s->gb);

    for(i = 0; i < num_chsets; i++) {
        n_xbr_ch[i] = get_bits(&s->gb, 3) + 1;
        k = get_bits(&s->gb, 2) + 5;
        for(j = 0; j < n_xbr_ch[i]; j++)
            active_bands[i][j] = get_bits(&s->gb, k) + 1;
    }

    /* skip to the end of the header */
    i = get_bits_count(&s->gb);
    if(hdr_pos + hdr_size * 8 > i)
        skip_bits_long(&s->gb, hdr_pos + hdr_size * 8 - i);

    /* loop over the channel data sets */
    /* only decode as many channels as we've decoded base data for */
    for(chset = 0, chan_base = 0;
        chset < num_chsets && chan_base + n_xbr_ch[chset] <= s->prim_channels;
        chan_base += n_xbr_ch[chset++]) {
        int start_posn = get_bits_count(&s->gb);
        int subsubframe = 0;
        int subframe = 0;

        /* loop over subframes */
        for (k = 0; k < (s->sample_blocks / 8); k++) {
            /* parse header if we're on first subsubframe of a block */
            if(subsubframe == 0) {
                /* Parse subframe header */
                for(i = 0; i < n_xbr_ch[chset]; i++) {
                    anctemp[i] = get_bits(&s->gb, 2) + 2;
                }

                for(i = 0; i < n_xbr_ch[chset]; i++) {
                    get_array(&s->gb, abits_high[i], active_bands[chset][i], anctemp[i]);
                }

                for(i = 0; i < n_xbr_ch[chset]; i++) {
                    anctemp[i] = get_bits(&s->gb, 3);
                    if(anctemp[i] < 1) {
                        av_log(s->avctx, AV_LOG_ERROR, "DTS-XBR: SYNC ERROR\n");
                        return AVERROR_INVALIDDATA;
                    }
                }

                /* generate scale factors */
                for(i = 0; i < n_xbr_ch[chset]; i++) {
                    const uint32_t *scale_table;
                    int nbits;

                    if (s->scalefactor_huffman[chan_base+i] == 6) {
                        scale_table = scale_factor_quant7;
                    } else {
                        scale_table = scale_factor_quant6;
                    }

                    nbits = anctemp[i];

                    for(j = 0; j < active_bands[chset][i]; j++) {
                        if(abits_high[i][j] > 0) {
                            scale_table_high[i][j][0] =
                                scale_table[get_bits(&s->gb, nbits)];

                            if(xbr_tmode && s->transition_mode[i][j]) {
                                scale_table_high[i][j][1] =
                                    scale_table[get_bits(&s->gb, nbits)];
                            }
                        }
                    }
                }
            }

            /* decode audio array for this block */
            for(i = 0; i < n_xbr_ch[chset]; i++) {
                for(j = 0; j < active_bands[chset][i]; j++) {
                    const int xbr_abits = abits_high[i][j];
                    const float quant_step_size = lossless_quant_d[xbr_abits];
                    const int sfi = xbr_tmode && s->transition_mode[i][j] && subsubframe >= s->transition_mode[i][j];
                    const float rscale = quant_step_size * scale_table_high[i][j][sfi];
                    float *subband_samples = s->subband_samples[k][chan_base+i][j];
                    int block[8];

                    if(xbr_abits <= 0)
                        continue;

                    if(xbr_abits > 7) {
                        get_array(&s->gb, block, 8, xbr_abits - 3);
                    } else {
                        int block_code1, block_code2, size, levels, err;

                        size   = abits_sizes[xbr_abits - 1];
                        levels = abits_levels[xbr_abits - 1];

                        block_code1 = get_bits(&s->gb, size);
                        block_code2 = get_bits(&s->gb, size);
                        err = decode_blockcodes(block_code1, block_code2,
                                                levels, block);
                        if (err) {
                            av_log(s->avctx, AV_LOG_ERROR,
                                   "ERROR: DTS-XBR: block code look-up failed\n");
                            return AVERROR_INVALIDDATA;
                        }
                    }

                    /* scale & sum into subband */
                    for(l = 0; l < 8; l++)
                        subband_samples[l] += (float)block[l] * rscale;
                }
            }

            /* check DSYNC marker */
            if(s->aspf || subsubframe == s->subsubframes[subframe] - 1) {
                if(get_bits(&s->gb, 16) != 0xffff) {
                    av_log(s->avctx, AV_LOG_ERROR, "DTS-XBR: Didn't get subframe DSYNC\n");
                    return AVERROR_INVALIDDATA;
                }
            }

            /* advance sub-sub-frame index */
            if(++subsubframe >= s->subsubframes[subframe]) {
                subsubframe = 0;
                subframe++;
            }
        }

        /* skip to next channel set */
        i = get_bits_count(&s->gb);
        if(start_posn + chset_fsize[chset] * 8 != i) {
            j = start_posn + chset_fsize[chset] * 8 - i;
            if(j < 0 || j >= 8)
                av_log(s->avctx, AV_LOG_ERROR, "DTS-XBR: end of channel set,"
                       " skipping further than expected (%d bits)\n", j);
            skip_bits_long(&s->gb, j);
        }
    }

    return 0;
}

/* parse initial header for XXCH and dump details */
static int dca_xxch_decode_frame(DCAContext *s)
{
    int hdr_size, spkmsk_bits, num_chsets, core_spk, hdr_pos;
    int i, chset, base_channel, chstart, fsize[8];

    /* assume header word has already been parsed */
    hdr_pos     = get_bits_count(&s->gb) - 32;
    hdr_size    = get_bits(&s->gb, 6) + 1;
  /*chhdr_crc   =*/ skip_bits1(&s->gb);
    spkmsk_bits = get_bits(&s->gb, 5) + 1;
    num_chsets  = get_bits(&s->gb, 2) + 1;

    for (i = 0; i < num_chsets; i++)
        fsize[i] = get_bits(&s->gb, 14) + 1;

    core_spk               = get_bits(&s->gb, spkmsk_bits);
    s->xxch_core_spkmask   = core_spk;
    s->xxch_nbits_spk_mask = spkmsk_bits;
    s->xxch_dmix_embedded  = 0;

    /* skip to the end of the header */
    i = get_bits_count(&s->gb);
    if (hdr_pos + hdr_size * 8 > i)
        skip_bits_long(&s->gb, hdr_pos + hdr_size * 8 - i);

    for (chset = 0; chset < num_chsets; chset++) {
        chstart       = get_bits_count(&s->gb);
        base_channel  = s->prim_channels;
        s->xxch_chset = chset;

        /* XXCH and Core headers differ, see 6.4.2 "XXCH Channel Set Header" vs.
           5.3.2 "Primary Audio Coding Header", DTS Spec 1.3.1 */
        dca_parse_audio_coding_header(s, base_channel, 1);

        /* decode channel data */
        for (i = 0; i < (s->sample_blocks / 8); i++) {
            if (dca_decode_block(s, base_channel, i)) {
                av_log(s->avctx, AV_LOG_ERROR,
                       "Error decoding DTS-XXCH extension\n");
                continue;
            }
        }

        /* skip to end of this section */
        i = get_bits_count(&s->gb);
        if (chstart + fsize[chset] * 8 > i)
            skip_bits_long(&s->gb, chstart + fsize[chset] * 8 - i);
    }
    s->xxch_chset = num_chsets;

    return 0;
}

/**
 * Parse extension substream header (HD)
 */
static void dca_exss_parse_header(DCAContext *s)
{
    int asset_size[8];
    int ss_index;
    int blownup;
    int num_audiop = 1;
    int num_assets = 1;
    int active_ss_mask[8];
    int i, j;
    int start_posn;
    int hdrsize;
    uint32_t mkr;

    if (get_bits_left(&s->gb) < 52)
        return;

    start_posn = get_bits_count(&s->gb) - 32;

    skip_bits(&s->gb, 8); // user data
    ss_index = get_bits(&s->gb, 2);

    blownup = get_bits1(&s->gb);
    hdrsize = get_bits(&s->gb,  8 + 4 * blownup) + 1; // header_size
    skip_bits(&s->gb, 16 + 4 * blownup); // hd_size

    s->static_fields = get_bits1(&s->gb);
    if (s->static_fields) {
        skip_bits(&s->gb, 2); // reference clock code
        skip_bits(&s->gb, 3); // frame duration code

        if (get_bits1(&s->gb))
            skip_bits_long(&s->gb, 36); // timestamp

        /* a single stream can contain multiple audio assets that can be
         * combined to form multiple audio presentations */

        num_audiop = get_bits(&s->gb, 3) + 1;
        if (num_audiop > 1) {
            avpriv_request_sample(s->avctx,
                                  "Multiple DTS-HD audio presentations");
            /* ignore such streams for now */
            return;
        }

        num_assets = get_bits(&s->gb, 3) + 1;
        if (num_assets > 1) {
            avpriv_request_sample(s->avctx, "Multiple DTS-HD audio assets");
            /* ignore such streams for now */
            return;
        }

        for (i = 0; i < num_audiop; i++)
            active_ss_mask[i] = get_bits(&s->gb, ss_index + 1);

        for (i = 0; i < num_audiop; i++)
            for (j = 0; j <= ss_index; j++)
                if (active_ss_mask[i] & (1 << j))
                    skip_bits(&s->gb, 8); // active asset mask

        s->mix_metadata = get_bits1(&s->gb);
        if (s->mix_metadata) {
            int mix_out_mask_size;

            skip_bits(&s->gb, 2); // adjustment level
            mix_out_mask_size  = (get_bits(&s->gb, 2) + 1) << 2;
            s->num_mix_configs =  get_bits(&s->gb, 2) + 1;

            for (i = 0; i < s->num_mix_configs; i++) {
                int mix_out_mask        = get_bits(&s->gb, mix_out_mask_size);
                s->mix_config_num_ch[i] = dca_exss_mask2count(mix_out_mask);
            }
        }
    }

    for (i = 0; i < num_assets; i++)
        asset_size[i] = get_bits_long(&s->gb, 16 + 4 * blownup);

    for (i = 0; i < num_assets; i++) {
        if (dca_exss_parse_asset_header(s))
            return;
    }

    /* not parsed further, we were only interested in the extensions mask
     * from the asset header */

    if (num_assets > 0) {
        j = get_bits_count(&s->gb);
        if (start_posn + hdrsize * 8 > j)
            skip_bits_long(&s->gb, start_posn + hdrsize * 8 - j);

        for (i = 0; i < num_assets; i++) {
            start_posn = get_bits_count(&s->gb);
            mkr        = get_bits_long(&s->gb, 32);

            /* parse extensions that we know about */
            if (mkr == 0x655e315e) {
                dca_xbr_parse_frame(s);
            } else if (mkr == 0x47004a03) {
                dca_xxch_decode_frame(s);
                s->core_ext_mask |= DCA_EXT_XXCH; /* xxx use for chan reordering */
            } else {
                av_log(s->avctx, AV_LOG_DEBUG,
                       "DTS-ExSS: unknown marker = 0x%08x\n", mkr);
            }

            /* skip to end of block */
            j = get_bits_count(&s->gb);
            if (start_posn + asset_size[i] * 8 > j)
                skip_bits_long(&s->gb, start_posn + asset_size[i] * 8 - j);
        }
    }
}

/**
 * Main frame decoding function
 * FIXME add arguments
 */
static int dca_decode_frame(AVCodecContext *avctx, void *data,
                            int *got_frame_ptr, AVPacket *avpkt)
{
    AVFrame *frame     = data;
    const uint8_t *buf = avpkt->data;
    int buf_size = avpkt->size;
    int channel_mask;
    int channel_layout;
    int lfe_samples;
    int num_core_channels = 0;
    int i, ret;
    float **samples_flt;
    float *src_chan;
    float *dst_chan;
    DCAContext *s = avctx->priv_data;
    int core_ss_end;
    int channels, full_channels;
    float scale;
    int achan;
    int chset;
    int mask;
    int lavc;
    int posn;
    int j, k;
    int endch;

    s->xch_present = 0;

    s->dca_buffer_size = ff_dca_convert_bitstream(buf, buf_size, s->dca_buffer,
                                                  DCA_MAX_FRAME_SIZE + DCA_MAX_EXSS_HEADER_SIZE);
    if (s->dca_buffer_size == AVERROR_INVALIDDATA) {
        av_log(avctx, AV_LOG_ERROR, "Not a valid DCA frame\n");
        return AVERROR_INVALIDDATA;
    }

    init_get_bits(&s->gb, s->dca_buffer, s->dca_buffer_size * 8);
    if ((ret = dca_parse_frame_header(s)) < 0) {
        //seems like the frame is corrupt, try with the next one
        return ret;
    }
    //set AVCodec values with parsed data
    avctx->sample_rate = s->sample_rate;
    avctx->bit_rate    = s->bit_rate;

    s->profile = FF_PROFILE_DTS;

    for (i = 0; i < (s->sample_blocks / 8); i++) {
        if ((ret = dca_decode_block(s, 0, i))) {
            av_log(avctx, AV_LOG_ERROR, "error decoding block\n");
            return ret;
        }
    }

    /* record number of core channels incase less than max channels are requested */
    num_core_channels = s->prim_channels;

    if (s->prim_channels + !!s->lfe > 2 &&
        avctx->request_channel_layout == AV_CH_LAYOUT_STEREO) {
            /* Stereo downmix coefficients
             *
             * The decoder can only downmix to 2-channel, so we need to ensure
             * embedded downmix coefficients are actually targeting 2-channel.
             */
            if (s->core_downmix && (s->core_downmix_amode == DCA_STEREO ||
                                    s->core_downmix_amode == DCA_STEREO_TOTAL)) {
                int sign, code;
                for (i = 0; i < s->prim_channels + !!s->lfe; i++) {
                    sign = s->core_downmix_codes[i][0] & 0x100 ? 1 : -1;
                    code = s->core_downmix_codes[i][0] & 0x0FF;
                    s->downmix_coef[i][0] = (!code ? 0.0f :
                                             sign * dca_dmixtable[code - 1]);
                    sign = s->core_downmix_codes[i][1] & 0x100 ? 1 : -1;
                    code = s->core_downmix_codes[i][1] & 0x0FF;
                    s->downmix_coef[i][1] = (!code ? 0.0f :
                                             sign * dca_dmixtable[code - 1]);
                }
                s->output = s->core_downmix_amode;
            } else {
                int am = s->amode & DCA_CHANNEL_MASK;
                if (am >= FF_ARRAY_ELEMS(dca_default_coeffs)) {
                    av_log(s->avctx, AV_LOG_ERROR,
                           "Invalid channel mode %d\n", am);
                    return AVERROR_INVALIDDATA;
                }
                if (s->prim_channels + !!s->lfe >
                    FF_ARRAY_ELEMS(dca_default_coeffs[0])) {
                    avpriv_request_sample(s->avctx, "Downmixing %d channels",
                                          s->prim_channels + !!s->lfe);
                    return AVERROR_PATCHWELCOME;
                }
                for (i = 0; i < s->prim_channels + !!s->lfe; i++) {
                    s->downmix_coef[i][0] = dca_default_coeffs[am][i][0];
                    s->downmix_coef[i][1] = dca_default_coeffs[am][i][1];
                }
            }
            av_dlog(s->avctx, "Stereo downmix coeffs:\n");
            for (i = 0; i < s->prim_channels + !!s->lfe; i++) {
                av_dlog(s->avctx, "L, input channel %d = %f\n", i,
                        s->downmix_coef[i][0]);
                av_dlog(s->avctx, "R, input channel %d = %f\n", i,
                        s->downmix_coef[i][1]);
            }
            av_dlog(s->avctx, "\n");
    }

    if (s->ext_coding)
        s->core_ext_mask = dca_ext_audio_descr_mask[s->ext_descr];
    else
        s->core_ext_mask = 0;

    core_ss_end = FFMIN(s->frame_size, s->dca_buffer_size) * 8;

    /* only scan for extensions if ext_descr was unknown or indicated a
     * supported XCh extension */
    if (s->core_ext_mask < 0 || s->core_ext_mask & (DCA_EXT_XCH | DCA_EXT_XXCH)) {

        /* if ext_descr was unknown, clear s->core_ext_mask so that the
         * extensions scan can fill it up */
        s->core_ext_mask = FFMAX(s->core_ext_mask, 0);

        /* extensions start at 32-bit boundaries into bitstream */
        skip_bits_long(&s->gb, (-get_bits_count(&s->gb)) & 31);

        while (core_ss_end - get_bits_count(&s->gb) >= 32) {
            uint32_t bits = get_bits_long(&s->gb, 32);

            switch (bits) {
            case 0x5a5a5a5a: {
                int ext_amode, xch_fsize;

                s->xch_base_channel = s->prim_channels;

                /* validate sync word using XCHFSIZE field */
                xch_fsize = show_bits(&s->gb, 10);
                if ((s->frame_size != (get_bits_count(&s->gb) >> 3) - 4 + xch_fsize) &&
                    (s->frame_size != (get_bits_count(&s->gb) >> 3) - 4 + xch_fsize + 1))
                    continue;

                /* skip length-to-end-of-frame field for the moment */
                skip_bits(&s->gb, 10);

                s->core_ext_mask |= DCA_EXT_XCH;

                /* extension amode(number of channels in extension) should be 1 */
                /* AFAIK XCh is not used for more channels */
                if ((ext_amode = get_bits(&s->gb, 4)) != 1) {
                    av_log(avctx, AV_LOG_ERROR, "XCh extension amode %d not"
                           " supported!\n", ext_amode);
                    continue;
                }

                if (s->xch_base_channel < 2) {
                    avpriv_request_sample(avctx, "XCh with fewer than 2 base channels");
                    continue;
                }

                /* much like core primary audio coding header */
                dca_parse_audio_coding_header(s, s->xch_base_channel, 0);

                for (i = 0; i < (s->sample_blocks / 8); i++)
                    if ((ret = dca_decode_block(s, s->xch_base_channel, i))) {
                        av_log(avctx, AV_LOG_ERROR, "error decoding XCh extension\n");
                        continue;
                    }

                s->xch_present = 1;
                break;
            }
            case 0x47004a03:
                /* XXCh: extended channels */
                /* usually found either in core or HD part in DTS-HD HRA streams,
                 * but not in DTS-ES which contains XCh extensions instead */
                s->core_ext_mask |= DCA_EXT_XXCH;
                dca_xxch_decode_frame(s);
                break;

            case 0x1d95f262: {
                int fsize96 = show_bits(&s->gb, 12) + 1;
                if (s->frame_size != (get_bits_count(&s->gb) >> 3) - 4 + fsize96)
                    continue;

                av_log(avctx, AV_LOG_DEBUG, "X96 extension found at %d bits\n",
                       get_bits_count(&s->gb));
                skip_bits(&s->gb, 12);
                av_log(avctx, AV_LOG_DEBUG, "FSIZE96 = %d bytes\n", fsize96);
                av_log(avctx, AV_LOG_DEBUG, "REVNO = %d\n", get_bits(&s->gb, 4));

                s->core_ext_mask |= DCA_EXT_X96;
                break;
            }
            }

            skip_bits_long(&s->gb, (-get_bits_count(&s->gb)) & 31);
        }
    } else {
        /* no supported extensions, skip the rest of the core substream */
        skip_bits_long(&s->gb, core_ss_end - get_bits_count(&s->gb));
    }

    if (s->core_ext_mask & DCA_EXT_X96)
        s->profile = FF_PROFILE_DTS_96_24;
    else if (s->core_ext_mask & (DCA_EXT_XCH | DCA_EXT_XXCH))
        s->profile = FF_PROFILE_DTS_ES;

    /* check for ExSS (HD part) */
    if (s->dca_buffer_size - s->frame_size > 32 &&
        get_bits_long(&s->gb, 32) == DCA_HD_MARKER)
        dca_exss_parse_header(s);

    avctx->profile = s->profile;

    full_channels = channels = s->prim_channels + !!s->lfe;

    /* If we have XXCH then the channel layout is managed differently */
    /* note that XLL will also have another way to do things */
    if (!(s->core_ext_mask & DCA_EXT_XXCH)
        || (s->core_ext_mask & DCA_EXT_XXCH && avctx->request_channels > 0
            && avctx->request_channels
            < num_core_channels + !!s->lfe + s->xxch_chset_nch[0]))
    { /* xxx should also do MA extensions */
        if (s->amode < 16) {
            avctx->channel_layout = dca_core_channel_layout[s->amode];
#if FF_API_REQUEST_CHANNELS
FF_DISABLE_DEPRECATION_WARNINGS
            if (s->xch_present && !s->xch_disable &&
                (!avctx->request_channels ||
                 avctx->request_channels > num_core_channels + !!s->lfe)) {
FF_ENABLE_DEPRECATION_WARNINGS
#else
            if (s->xch_present && !s->xch_disable) {
#endif
                avctx->channel_layout |= AV_CH_BACK_CENTER;
                if (s->lfe) {
                    avctx->channel_layout |= AV_CH_LOW_FREQUENCY;
                    s->channel_order_tab = dca_channel_reorder_lfe_xch[s->amode];
                } else {
                    s->channel_order_tab = dca_channel_reorder_nolfe_xch[s->amode];
                }
                if (s->channel_order_tab[s->xch_base_channel] < 0)
                    return AVERROR_INVALIDDATA;
            } else {
                channels = num_core_channels + !!s->lfe;
                s->xch_present = 0; /* disable further xch processing */
                if (s->lfe) {
                    avctx->channel_layout |= AV_CH_LOW_FREQUENCY;
                    s->channel_order_tab = dca_channel_reorder_lfe[s->amode];
                } else
                    s->channel_order_tab = dca_channel_reorder_nolfe[s->amode];
            }

            if (channels > !!s->lfe &&
                s->channel_order_tab[channels - 1 - !!s->lfe] < 0)
                return AVERROR_INVALIDDATA;

            if (av_get_channel_layout_nb_channels(avctx->channel_layout) != channels) {
                av_log(avctx, AV_LOG_ERROR, "Number of channels %d mismatches layout %d\n", channels, av_get_channel_layout_nb_channels(avctx->channel_layout));
                return AVERROR_INVALIDDATA;
            }

            if (s->prim_channels + !!s->lfe > 2 &&
                avctx->request_channel_layout == AV_CH_LAYOUT_STEREO) {
                channels = 2;
                s->output = s->prim_channels == 2 ? s->amode : DCA_STEREO;
                avctx->channel_layout = AV_CH_LAYOUT_STEREO;
            }
            else if (avctx->request_channel_layout & AV_CH_LAYOUT_NATIVE) {
                static const int8_t dca_channel_order_native[9] = { 0, 1, 2, 3, 4, 5, 6, 7, 8 };
                s->channel_order_tab = dca_channel_order_native;
            }
            s->lfe_index = dca_lfe_index[s->amode];
        } else {
            av_log(avctx, AV_LOG_ERROR,
                   "Non standard configuration %d !\n", s->amode);
            return AVERROR_INVALIDDATA;
        }

        s->xxch_dmix_embedded = 0;
    } else {
        /* we only get here if an XXCH channel set can be added to the mix */
        channel_mask = s->xxch_core_spkmask;

        if (avctx->request_channels > 0
            && avctx->request_channels < s->prim_channels) {
            channels = num_core_channels + !!s->lfe;
            for (i = 0; i < s->xxch_chset && channels + s->xxch_chset_nch[i]
                                              <= avctx->request_channels; i++) {
                channels += s->xxch_chset_nch[i];
                channel_mask |= s->xxch_spk_masks[i];
            }
        } else {
            channels = s->prim_channels + !!s->lfe;
            for (i = 0; i < s->xxch_chset; i++) {
                channel_mask |= s->xxch_spk_masks[i];
            }
        }

        /* Given the DTS spec'ed channel mask, generate an avcodec version */
        channel_layout = 0;
        for (i = 0; i < s->xxch_nbits_spk_mask; ++i) {
            if (channel_mask & (1 << i)) {
                channel_layout |= map_xxch_to_native[i];
            }
        }

        /* make sure that we have managed to get equivelant dts/avcodec channel
         * masks in some sense -- unfortunately some channels could overlap */
        if (av_popcount(channel_mask) != av_popcount(channel_layout)) {
            av_log(avctx, AV_LOG_DEBUG,
                   "DTS-XXCH: Inconsistant avcodec/dts channel layouts\n");
            return AVERROR_INVALIDDATA;
        }

        avctx->channel_layout = channel_layout;

        if (!(avctx->request_channel_layout & AV_CH_LAYOUT_NATIVE)) {
            /* Estimate DTS --> avcodec ordering table */
            for (chset = -1, j = 0; chset < s->xxch_chset; ++chset) {
                mask = chset >= 0 ? s->xxch_spk_masks[chset]
                                  : s->xxch_core_spkmask;
                for (i = 0; i < s->xxch_nbits_spk_mask; i++) {
                    if (mask & ~(DCA_XXCH_LFE1 | DCA_XXCH_LFE2) & (1 << i)) {
                        lavc = map_xxch_to_native[i];
                        posn = av_popcount(channel_layout & (lavc - 1));
                        s->xxch_order_tab[j++] = posn;
                    }
                }
            }

            s->lfe_index = av_popcount(channel_layout & (AV_CH_LOW_FREQUENCY-1));
        } else { /* native ordering */
            for (i = 0; i < channels; i++)
                s->xxch_order_tab[i] = i;

            s->lfe_index = channels - 1;
        }

        s->channel_order_tab = s->xxch_order_tab;
    }

    if (avctx->channels != channels) {
        if (avctx->channels)
            av_log(avctx, AV_LOG_INFO, "Number of channels changed in DCA decoder (%d -> %d)\n", avctx->channels, channels);
        avctx->channels = channels;
    }

    /* get output buffer */
    frame->nb_samples = 256 * (s->sample_blocks / 8);
    if ((ret = ff_get_buffer(avctx, frame, 0)) < 0)
        return ret;
    samples_flt = (float **)frame->extended_data;

    /* allocate buffer for extra channels if downmixing */
    if (avctx->channels < full_channels) {
        ret = av_samples_get_buffer_size(NULL, full_channels - channels,
                                         frame->nb_samples,
                                         avctx->sample_fmt, 0);
        if (ret < 0)
            return ret;

        av_fast_malloc(&s->extra_channels_buffer,
                       &s->extra_channels_buffer_size, ret);
        if (!s->extra_channels_buffer)
            return AVERROR(ENOMEM);

        ret = av_samples_fill_arrays((uint8_t **)s->extra_channels, NULL,
                                     s->extra_channels_buffer,
                                     full_channels - channels,
                                     frame->nb_samples, avctx->sample_fmt, 0);
        if (ret < 0)
            return ret;
    }

    /* filter to get final output */
    for (i = 0; i < (s->sample_blocks / 8); i++) {
        int ch;

        for (ch = 0; ch < channels; ch++)
            s->samples_chanptr[ch] = samples_flt[ch] + i * 256;
        for (; ch < full_channels; ch++)
            s->samples_chanptr[ch] = s->extra_channels[ch - channels] + i * 256;

        dca_filter_channels(s, i);

        /* If this was marked as a DTS-ES stream we need to subtract back- */
        /* channel from SL & SR to remove matrixed back-channel signal */
        if ((s->source_pcm_res & 1) && s->xch_present) {
            float *back_chan = s->samples_chanptr[s->channel_order_tab[s->xch_base_channel]];
            float *lt_chan   = s->samples_chanptr[s->channel_order_tab[s->xch_base_channel - 2]];
            float *rt_chan   = s->samples_chanptr[s->channel_order_tab[s->xch_base_channel - 1]];
            s->fdsp.vector_fmac_scalar(lt_chan, back_chan, -M_SQRT1_2, 256);
            s->fdsp.vector_fmac_scalar(rt_chan, back_chan, -M_SQRT1_2, 256);
        }

        /* If stream contains XXCH, we might need to undo an embedded downmix */
        if (s->xxch_dmix_embedded) {
            /* Loop over channel sets in turn */
            ch = num_core_channels;
            for (chset = 0; chset < s->xxch_chset; chset++) {
                endch = ch + s->xxch_chset_nch[chset];
                mask = s->xxch_dmix_embedded;

                /* undo downmix */
                for (j = ch; j < endch; j++) {
                    if (mask & (1 << j)) { /* this channel has been mixed-out */
                        src_chan = s->samples_chanptr[s->channel_order_tab[j]];
                        for (k = 0; k < endch; k++) {
                            achan = s->channel_order_tab[k];
                            scale = s->xxch_dmix_coeff[j][k];
                            if (scale != 0.0) {
                                dst_chan = s->samples_chanptr[achan];
                                s->fdsp.vector_fmac_scalar(dst_chan, src_chan,
                                                           -scale, 256);
                            }
                        }
                    }
                }

                /* if a downmix has been embedded then undo the pre-scaling */
                if ((mask & (1 << ch)) && s->xxch_dmix_sf[chset] != 1.0f) {
                    scale = s->xxch_dmix_sf[chset];

                    for (j = 0; j < ch; j++) {
                        src_chan = s->samples_chanptr[s->channel_order_tab[j]];
                        for (k = 0; k < 256; k++)
                            src_chan[k] *= scale;
                    }

                    /* LFE channel is always part of core, scale if it exists */
                    if (s->lfe) {
                        src_chan = s->samples_chanptr[s->lfe_index];
                        for (k = 0; k < 256; k++)
                            src_chan[k] *= scale;
                    }
                }

                ch = endch;
            }

        }
    }

    /* update lfe history */
    lfe_samples = 2 * s->lfe * (s->sample_blocks / 8);
    for (i = 0; i < 2 * s->lfe * 4; i++)
        s->lfe_data[i] = s->lfe_data[i + lfe_samples];

    /* AVMatrixEncoding
     *
     * DCA_STEREO_TOTAL (Lt/Rt) is equivalent to Dolby Surround */
    ret = ff_side_data_update_matrix_encoding(frame,
                                              (s->output & ~DCA_LFE) == DCA_STEREO_TOTAL ?
                                              AV_MATRIX_ENCODING_DOLBY : AV_MATRIX_ENCODING_NONE);
    if (ret < 0)
        return ret;

    *got_frame_ptr = 1;

    return buf_size;
}



/**
 * DCA initialization
 *
 * @param avctx     pointer to the AVCodecContext
 */

static av_cold int dca_decode_init(AVCodecContext *avctx)
{
    DCAContext *s = avctx->priv_data;

    s->avctx = avctx;
    dca_init_vlcs();

    avpriv_float_dsp_init(&s->fdsp, avctx->flags & CODEC_FLAG_BITEXACT);
    ff_mdct_init(&s->imdct, 6, 1, 1.0);
    ff_synth_filter_init(&s->synth);
    ff_dcadsp_init(&s->dcadsp);
    ff_fmt_convert_init(&s->fmt_conv, avctx);

    avctx->sample_fmt = AV_SAMPLE_FMT_FLTP;

    /* allow downmixing to stereo */
#if FF_API_REQUEST_CHANNELS
FF_DISABLE_DEPRECATION_WARNINGS
    if (avctx->request_channels == 2)
        avctx->request_channel_layout = AV_CH_LAYOUT_STEREO;
FF_ENABLE_DEPRECATION_WARNINGS
#endif
    if (avctx->channels > 2 &&
        avctx->request_channel_layout == AV_CH_LAYOUT_STEREO)
        avctx->channels = 2;

    return 0;
}

static av_cold int dca_decode_end(AVCodecContext *avctx)
{
    DCAContext *s = avctx->priv_data;
    ff_mdct_end(&s->imdct);
    av_freep(&s->extra_channels_buffer);
    return 0;
}

static const AVProfile profiles[] = {
    { FF_PROFILE_DTS,        "DTS"        },
    { FF_PROFILE_DTS_ES,     "DTS-ES"     },
    { FF_PROFILE_DTS_96_24,  "DTS 96/24"  },
    { FF_PROFILE_DTS_HD_HRA, "DTS-HD HRA" },
    { FF_PROFILE_DTS_HD_MA,  "DTS-HD MA"  },
    { FF_PROFILE_UNKNOWN },
};

static const AVOption options[] = {
    { "disable_xch", "disable decoding of the XCh extension", offsetof(DCAContext, xch_disable), AV_OPT_TYPE_INT, { .i64 = 0 }, 0, 1, AV_OPT_FLAG_DECODING_PARAM|AV_OPT_FLAG_AUDIO_PARAM },
    { NULL },
};

static const AVClass dca_decoder_class = {
    .class_name = "DCA decoder",
    .item_name  = av_default_item_name,
    .option     = options,
    .version    = LIBAVUTIL_VERSION_INT,
    .category   = AV_CLASS_CATEGORY_DECODER,
};

AVCodec ff_dca_decoder = {
    .name            = "dca",
    .long_name       = NULL_IF_CONFIG_SMALL("DCA (DTS Coherent Acoustics)"),
    .type            = AVMEDIA_TYPE_AUDIO,
    .id              = AV_CODEC_ID_DTS,
    .priv_data_size  = sizeof(DCAContext),
    .init            = dca_decode_init,
    .decode          = dca_decode_frame,
    .close           = dca_decode_end,
    .capabilities    = CODEC_CAP_CHANNEL_CONF | CODEC_CAP_DR1,
    .sample_fmts     = (const enum AVSampleFormat[]) { AV_SAMPLE_FMT_FLTP,
                                                       AV_SAMPLE_FMT_NONE },
    .profiles        = NULL_IF_CONFIG_SMALL(profiles),
    .priv_class      = &dca_decoder_class,
};<|MERGE_RESOLUTION|>--- conflicted
+++ resolved
@@ -1426,12 +1426,7 @@
     if (s->lfe) {
         lfe_interpolation_fir(s, s->lfe, 2 * s->lfe,
                               s->lfe_data + 2 * s->lfe * (block_index + 4),
-<<<<<<< HEAD
-                              s->samples_chanptr[s->lfe_index],
-                              1.0 / (256.0 * 32768.0));
-=======
-                              s->samples_chanptr[dca_lfe_index[s->amode]]);
->>>>>>> 87ec849f
+                              s->samples_chanptr[s->lfe_index]);
         /* Outputs 20bits pcm samples */
     }
 
