--- conflicted
+++ resolved
@@ -154,7 +154,7 @@
                 if (i > 63) {
                     av_log(s->avctx, AV_LOG_ERROR,
                            "ac-tex damaged at %d %d\n", s->mb_x, s->mb_y);
-                    return;
+                    return -1;
                 }
                 j = scantable[i];
                 level = (level*quant_matrix[j]) >> 4;
@@ -173,7 +173,7 @@
                 if (i > 63) {
                     av_log(s->avctx, AV_LOG_ERROR,
                            "ac-tex damaged at %d %d\n", s->mb_x, s->mb_y);
-                    return;
+                    return -1;
                 }
                 j = scantable[i];
                 if (level < 0) {
@@ -186,13 +186,6 @@
                     level = (level-1)|1;
                 }
             }
-<<<<<<< HEAD
-            if (i > 63) {
-                av_log(s->avctx, AV_LOG_ERROR, "ac-tex damaged at %d %d\n", s->mb_x, s->mb_y);
-                return -1;
-            }
-=======
->>>>>>> 061c4898
 
             block[j] = level;
         }
