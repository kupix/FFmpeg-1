/*
 *
 * This file is part of FFmpeg.
 *
 * FFmpeg is free software; you can redistribute it and/or
 * modify it under the terms of the GNU Lesser General Public
 * License as published by the Free Software Foundation; either
 * version 2.1 of the License, or (at your option) any later version.
 *
 * FFmpeg is distributed in the hope that it will be useful,
 * but WITHOUT ANY WARRANTY; without even the implied warranty of
 * MERCHANTABILITY or FITNESS FOR A PARTICULAR PURPOSE.  See the GNU
 * Lesser General Public License for more details.
 *
 * You should have received a copy of the GNU Lesser General Public
 * License along with FFmpeg; if not, write to the Free Software
 * Foundation, Inc., 51 Franklin Street, Fifth Floor, Boston, MA 02110-1301 USA
 */

#ifndef AVCODEC_VERSION_H
#define AVCODEC_VERSION_H

/**
 * @file
 * @ingroup libavc
 * Libavcodec version macros.
 */

#include "libavutil/avutil.h"

#define LIBAVCODEC_VERSION_MAJOR 54
#define LIBAVCODEC_VERSION_MINOR 90
#define LIBAVCODEC_VERSION_MICRO 100

#define LIBAVCODEC_VERSION_INT  AV_VERSION_INT(LIBAVCODEC_VERSION_MAJOR, \
                                               LIBAVCODEC_VERSION_MINOR, \
                                               LIBAVCODEC_VERSION_MICRO)
#define LIBAVCODEC_VERSION      AV_VERSION(LIBAVCODEC_VERSION_MAJOR,    \
                                           LIBAVCODEC_VERSION_MINOR,    \
                                           LIBAVCODEC_VERSION_MICRO)
#define LIBAVCODEC_BUILD        LIBAVCODEC_VERSION_INT

#define LIBAVCODEC_IDENT        "Lavc" AV_STRINGIFY(LIBAVCODEC_VERSION)

/**
 * FF_API_* defines may be placed below to indicate public API that will be
 * dropped at a future version bump. The defines themselves are not part of
 * the public API and may change, break or disappear at any time.
 */

#ifndef FF_API_REQUEST_CHANNELS
#define FF_API_REQUEST_CHANNELS (LIBAVCODEC_VERSION_MAJOR < 55)
#endif
#ifndef FF_API_ALLOC_CONTEXT
#define FF_API_ALLOC_CONTEXT    (LIBAVCODEC_VERSION_MAJOR < 55)
#endif
#ifndef FF_API_AVCODEC_OPEN
#define FF_API_AVCODEC_OPEN     (LIBAVCODEC_VERSION_MAJOR < 55)
#endif
#ifndef FF_API_OLD_DECODE_AUDIO
#define FF_API_OLD_DECODE_AUDIO (LIBAVCODEC_VERSION_MAJOR < 55)
#endif
#ifndef FF_API_OLD_TIMECODE
#define FF_API_OLD_TIMECODE (LIBAVCODEC_VERSION_MAJOR < 55)
#endif

#ifndef FF_API_OLD_ENCODE_AUDIO
#define FF_API_OLD_ENCODE_AUDIO (LIBAVCODEC_VERSION_MAJOR < 55)
#endif
#ifndef FF_API_OLD_ENCODE_VIDEO
#define FF_API_OLD_ENCODE_VIDEO (LIBAVCODEC_VERSION_MAJOR < 55)
#endif
#ifndef FF_API_MPV_GLOBAL_OPTS
#define FF_API_MPV_GLOBAL_OPTS  (LIBAVCODEC_VERSION_MAJOR < 55)
#endif
#ifndef FF_API_COLOR_TABLE_ID
#define FF_API_COLOR_TABLE_ID   (LIBAVCODEC_VERSION_MAJOR < 55)
#endif
#ifndef FF_API_INTER_THRESHOLD
#define FF_API_INTER_THRESHOLD  (LIBAVCODEC_VERSION_MAJOR < 55)
#endif
#ifndef FF_API_SUB_ID
#define FF_API_SUB_ID           (LIBAVCODEC_VERSION_MAJOR < 55)
#endif
#ifndef FF_API_DSP_MASK
#define FF_API_DSP_MASK         (LIBAVCODEC_VERSION_MAJOR < 55)
#endif
#ifndef FF_API_FIND_BEST_PIX_FMT
#define FF_API_FIND_BEST_PIX_FMT (LIBAVCODEC_VERSION_MAJOR < 55)
#endif
#ifndef FF_API_CODEC_ID
#define FF_API_CODEC_ID          (LIBAVCODEC_VERSION_MAJOR < 55)
#endif
#ifndef FF_API_VDA_ASYNC
#define FF_API_VDA_ASYNC         (LIBAVCODEC_VERSION_MAJOR < 55)
#endif
#ifndef FF_API_AVCODEC_RESAMPLE
#define FF_API_AVCODEC_RESAMPLE  (LIBAVCODEC_VERSION_MAJOR < 55)
#endif
#ifndef FF_API_LIBMPEG2
#define FF_API_LIBMPEG2          (LIBAVCODEC_VERSION_MAJOR < 55)
#endif
#ifndef FF_API_MMI
#define FF_API_MMI               (LIBAVCODEC_VERSION_MAJOR < 55)
#endif
<<<<<<< HEAD
=======
#ifndef FF_API_SNOW
#define FF_API_SNOW              (LIBAVCODEC_VERSION_MAJOR < 55)
#endif
#ifndef FF_API_IDCT
#define FF_API_IDCT              (LIBAVCODEC_VERSION_MAJOR < 55)
#endif
>>>>>>> 93af2734

#endif /* AVCODEC_VERSION_H */<|MERGE_RESOLUTION|>--- conflicted
+++ resolved
@@ -103,14 +103,8 @@
 #ifndef FF_API_MMI
 #define FF_API_MMI               (LIBAVCODEC_VERSION_MAJOR < 55)
 #endif
-<<<<<<< HEAD
-=======
-#ifndef FF_API_SNOW
-#define FF_API_SNOW              (LIBAVCODEC_VERSION_MAJOR < 55)
-#endif
 #ifndef FF_API_IDCT
 #define FF_API_IDCT              (LIBAVCODEC_VERSION_MAJOR < 55)
 #endif
->>>>>>> 93af2734
 
 #endif /* AVCODEC_VERSION_H */