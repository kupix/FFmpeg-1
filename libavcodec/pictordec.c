--- conflicted
+++ resolved
@@ -226,11 +226,8 @@
 
                 if (bits_per_plane == 8) {
                     picmemset_8bpp(s, frame, val, run, &x, &y);
-<<<<<<< HEAD
-=======
                     if (y < 0)
                         goto finish;
->>>>>>> 5f7aecde
                 } else {
                     picmemset(s, frame, val, run, &x, &y, &plane, bits_per_plane);
                 }
