--- conflicted
+++ resolved
@@ -103,8 +103,7 @@
 
     avctx->bits_per_coded_sample = av_get_bits_per_pixel(&av_pix_fmt_descriptors[avctx->pix_fmt]);
     switch(avctx->pix_fmt) {
-<<<<<<< HEAD
-    case PIX_FMT_PAL8:
+    case AV_PIX_FMT_PAL8:
         pkt->data[1]  = 1;          /* palette present */
         pkt->data[2]  = TGA_PAL;    /* uncompressed palettised image */
         pkt->data[6]  = 1;          /* palette contains 256 entries */
@@ -114,22 +113,14 @@
             AV_WL24(pkt->data + 18 + 3 * i, *(uint32_t *)(p->data[1] + i * 4));
         out += 256 * 3;             /* skip past the palette we just output */
         break;
-    case PIX_FMT_GRAY8:
-=======
     case AV_PIX_FMT_GRAY8:
->>>>>>> 716d413c
         pkt->data[2]  = TGA_BW;     /* uncompressed grayscale image */
         avctx->bits_per_coded_sample = 0x28;
         pkt->data[16] = 8;          /* bpp */
         break;
-<<<<<<< HEAD
-    case PIX_FMT_RGB555LE:
+    case AV_PIX_FMT_RGB555LE:
         pkt->data[2]  = TGA_RGB;    /* uncompressed true-color image */
         avctx->bits_per_coded_sample =
-=======
-    case AV_PIX_FMT_RGB555LE:
-        pkt->data[2]  = TGA_RGB;    /* uncompresses true-color image */
->>>>>>> 716d413c
         pkt->data[16] = 16;         /* bpp */
         break;
     case AV_PIX_FMT_BGR24:
@@ -191,15 +182,9 @@
     .priv_data_size = sizeof(TargaContext),
     .init           = targa_encode_init,
     .encode2        = targa_encode_frame,
-<<<<<<< HEAD
-    .pix_fmts       = (const enum PixelFormat[]){
-        PIX_FMT_BGR24, PIX_FMT_BGRA, PIX_FMT_RGB555LE, PIX_FMT_GRAY8, PIX_FMT_PAL8,
-        PIX_FMT_NONE
-=======
     .pix_fmts       = (const enum AVPixelFormat[]){
-        AV_PIX_FMT_BGR24, AV_PIX_FMT_BGRA, AV_PIX_FMT_RGB555LE, AV_PIX_FMT_GRAY8,
+        AV_PIX_FMT_BGR24, AV_PIX_FMT_BGRA, AV_PIX_FMT_RGB555LE, AV_PIX_FMT_GRAY8, AV_PIX_FMT_PAL8,
         AV_PIX_FMT_NONE
->>>>>>> 716d413c
     },
     .long_name= NULL_IF_CONFIG_SMALL("Truevision Targa image"),
 };