--- conflicted
+++ resolved
@@ -3706,22 +3706,6 @@
 expressed in the form "[@var{c0} @var{c1} @var{c2} @var{c3}]"
 @end table
 
-<<<<<<< HEAD
-@section slicify
-
-Pass the images of input video on to next video filter as multiple
-slices.
-
-@example
-ffmpeg -i in.avi -vf "slicify=32" out.avi
-@end example
-
-The filter accepts the slice height as parameter. If the parameter is
-not specified it will use the default value of 16.
-
-Adding this in the beginning of filter chains should make filtering
-faster due to better use of the memory cache.
-
 @section smartblur
 
 Blur the input video without impacting the outlines.
@@ -3751,8 +3735,6 @@
 image, a value included in [0,30] will filter flat areas and a value
 included in [-30,0] will filter edges.
 
-=======
->>>>>>> bb6c67bb
 @section split
 
 Split input video into several identical outputs.
