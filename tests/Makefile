--- conflicted
+++ resolved
@@ -111,19 +111,11 @@
 include $(SRC_PATH)/tests/fate/wavpack.mak
 include $(SRC_PATH)/tests/fate/wma.mak
 
-<<<<<<< HEAD
 FATE_LAVF_FATE = $(LAVF_FATE_TESTS:%=fate-lavf-fate-%)
-FATE_LAVFI   = $(LAVFI_TESTS:%=fate-lavfi-%)
-
-FATE_AVCONV += $(FATE_LAVFI)                                            \
 
 FATE_FFMPEG += $(FATE_FFMPEG-yes) $(FATE_AVCONV) $(FATE_AVCONV-yes)
 FATE-$(CONFIG_FFMPEG) += $(FATE_FFMPEG)
 FATE-$(CONFIG_FFPROBE) += $(FATE_FFPROBE)
-=======
-FATE_AVCONV += $(FATE_AVCONV-yes)
-FATE-$(CONFIG_AVCONV) += $(FATE_AVCONV)
->>>>>>> b93e934a
 
 FATE-$(CONFIG_AVCODEC)  += $(FATE_LIBAVCODEC)
 FATE-$(CONFIG_AVFORMAT) += $(FATE_LIBAVFORMAT)
@@ -138,17 +130,10 @@
 
 $(FATE_FFPROBE): ffprobe$(EXESUF)
 
-<<<<<<< HEAD
-$(FATE_LAVFI): $(VREF) libavfilter/filtfmts-test$(EXESUF)
-
 $(FATE_LAVF_FATE): CMD = lavffatetest
-$(FATE_LAVFI):   CMD = lavfitest
 
 fate-lavf-fate: $(FATE_LAVF_FATE)
-fate-lavfi:  $(FATE_LAVFI)
 
-=======
->>>>>>> b93e934a
 ifdef SAMPLES
 FATE += $(FATE_LAVF_FATE)
 FATE += $(FATE_FULL) $(FATE_FULL-yes)
