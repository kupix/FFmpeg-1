ret: 0         st: 0 flags:1 dts: 0.000000 pts: NOPTS    pos:      0 size:  9973
ret: 0         st:-1 flags:0  ts:-1.000000
ret: 0         st: 0 flags:1 dts: 0.000000 pts: NOPTS    pos:      0 size:  9973
ret: 0         st:-1 flags:1  ts: 1.894167
<<<<<<< HEAD
ret: 0         st: 0 flags:1 dts: 1.840000 pts: NOPTS    pos: 158232 size: 12232
ret: 0         st: 0 flags:0  ts: 0.788334
ret: 0         st: 0 flags:1 dts: 0.880000 pts: NOPTS    pos:  67783 size: 10965
ret:-1         st: 0 flags:1  ts:-0.317499
ret:-1         st:-1 flags:0  ts: 2.576668
ret: 0         st:-1 flags:1  ts: 1.470835
ret: 0         st: 0 flags:1 dts: 1.360000 pts: NOPTS    pos: 110336 size: 11970
ret: 0         st: 0 flags:0  ts: 0.365002
ret: 0         st: 0 flags:1 dts: 0.400000 pts: NOPTS    pos:  30747 size: 10045
ret:-1         st: 0 flags:1  ts:-0.740831
ret:-1         st:-1 flags:0  ts: 2.153336
ret: 0         st:-1 flags:1  ts: 1.047503
ret: 0         st: 0 flags:1 dts: 0.880000 pts: NOPTS    pos:  67783 size: 10965
ret: 0         st: 0 flags:0  ts:-0.058330
ret: 0         st: 0 flags:1 dts: 0.000000 pts: NOPTS    pos:      0 size:  9961
ret: 0         st: 0 flags:1  ts: 2.835837
ret: 0         st: 0 flags:1 dts: 1.840000 pts: NOPTS    pos: 158232 size: 12232
ret: 0         st:-1 flags:0  ts: 1.730004
ret: 0         st: 0 flags:1 dts: 1.840000 pts: NOPTS    pos: 158232 size: 12232
ret: 0         st:-1 flags:1  ts: 0.624171
ret: 0         st: 0 flags:1 dts: 0.400000 pts: NOPTS    pos:  30747 size: 10045
ret: 0         st: 0 flags:0  ts:-0.481662
ret: 0         st: 0 flags:1 dts: 0.000000 pts: NOPTS    pos:      0 size:  9961
ret: 0         st: 0 flags:1  ts: 2.412505
ret: 0         st: 0 flags:1 dts: 1.840000 pts: NOPTS    pos: 158232 size: 12232
ret: 0         st:-1 flags:0  ts: 1.306672
ret: 0         st: 0 flags:1 dts: 1.360000 pts: NOPTS    pos: 110336 size: 11970
ret: 0         st:-1 flags:1  ts: 0.200839
ret: 0         st: 0 flags:1 dts: 0.000000 pts: NOPTS    pos:      0 size:  9961
ret: 0         st: 0 flags:0  ts:-0.904994
ret: 0         st: 0 flags:1 dts: 0.000000 pts: NOPTS    pos:      0 size:  9961
ret: 0         st: 0 flags:1  ts: 1.989173
ret: 0         st: 0 flags:1 dts: 1.840000 pts: NOPTS    pos: 158232 size: 12232
ret: 0         st:-1 flags:0  ts: 0.883340
ret: 0         st: 0 flags:1 dts: 1.360000 pts: NOPTS    pos: 110336 size: 11970
ret:-1         st:-1 flags:1  ts:-0.222493
ret:-1         st: 0 flags:0  ts: 2.671674
ret: 0         st: 0 flags:1  ts: 1.565841
ret: 0         st: 0 flags:1 dts: 1.360000 pts: NOPTS    pos: 110336 size: 11970
ret: 0         st:-1 flags:0  ts: 0.460008
ret: 0         st: 0 flags:1 dts: 0.880000 pts: NOPTS    pos:  67783 size: 10965
=======
ret: 0         st: 0 flags:1 dts: 1.840000 pts: NOPTS    pos: 158273 size: 12244
ret: 0         st: 0 flags:0  ts: 0.800000
ret: 0         st: 0 flags:1 dts: 0.880000 pts: NOPTS    pos:  67814 size: 10977
ret:-1         st: 0 flags:1  ts:-0.320000
ret:-1         st:-1 flags:0  ts: 2.576668
ret: 0         st:-1 flags:1  ts: 1.470835
ret: 0         st: 0 flags:1 dts: 1.360000 pts: NOPTS    pos: 110366 size: 11982
ret: 0         st: 0 flags:0  ts: 0.360000
ret: 0         st: 0 flags:1 dts: 0.400000 pts: NOPTS    pos:  30759 size: 10057
ret:-1         st: 0 flags:1  ts:-0.760000
ret:-1         st:-1 flags:0  ts: 2.153336
ret: 0         st:-1 flags:1  ts: 1.047503
ret: 0         st: 0 flags:1 dts: 0.880000 pts: NOPTS    pos:  67814 size: 10977
ret: 0         st: 0 flags:0  ts:-0.040000
ret: 0         st: 0 flags:1 dts: 0.000000 pts: NOPTS    pos:      0 size:  9973
ret: 0         st: 0 flags:1  ts: 2.840000
ret: 0         st: 0 flags:1 dts: 1.840000 pts: NOPTS    pos: 158273 size: 12244
ret: 0         st:-1 flags:0  ts: 1.730004
ret: 0         st: 0 flags:1 dts: 1.840000 pts: NOPTS    pos: 158273 size: 12244
ret: 0         st:-1 flags:1  ts: 0.624171
ret: 0         st: 0 flags:1 dts: 0.400000 pts: NOPTS    pos:  30759 size: 10057
ret: 0         st: 0 flags:0  ts:-0.480000
ret: 0         st: 0 flags:1 dts: 0.000000 pts: NOPTS    pos:      0 size:  9973
ret: 0         st: 0 flags:1  ts: 2.400000
ret: 0         st: 0 flags:1 dts: 1.840000 pts: NOPTS    pos: 158273 size: 12244
ret: 0         st:-1 flags:0  ts: 1.306672
ret: 0         st: 0 flags:1 dts: 1.360000 pts: NOPTS    pos: 110366 size: 11982
ret: 0         st:-1 flags:1  ts: 0.200839
ret: 0         st: 0 flags:1 dts: 0.000000 pts: NOPTS    pos:      0 size:  9973
ret: 0         st: 0 flags:0  ts:-0.920000
ret: 0         st: 0 flags:1 dts: 0.000000 pts: NOPTS    pos:      0 size:  9973
ret: 0         st: 0 flags:1  ts: 2.000000
ret: 0         st: 0 flags:1 dts: 1.840000 pts: NOPTS    pos: 158273 size: 12244
ret: 0         st:-1 flags:0  ts: 0.883340
ret: 0         st: 0 flags:1 dts: 0.880000 pts: NOPTS    pos:  67814 size: 10977
ret:-1         st:-1 flags:1  ts:-0.222493
ret:-1         st: 0 flags:0  ts: 2.680000
ret: 0         st: 0 flags:1  ts: 1.560000
ret: 0         st: 0 flags:1 dts: 1.360000 pts: NOPTS    pos: 110366 size: 11982
ret: 0         st:-1 flags:0  ts: 0.460008
ret: 0         st: 0 flags:1 dts: 0.880000 pts: NOPTS    pos:  67814 size: 10977
>>>>>>> 8a067941
ret:-1         st:-1 flags:1  ts:-0.645825<|MERGE_RESOLUTION|>--- conflicted
+++ resolved
@@ -2,89 +2,45 @@
 ret: 0         st:-1 flags:0  ts:-1.000000
 ret: 0         st: 0 flags:1 dts: 0.000000 pts: NOPTS    pos:      0 size:  9973
 ret: 0         st:-1 flags:1  ts: 1.894167
-<<<<<<< HEAD
-ret: 0         st: 0 flags:1 dts: 1.840000 pts: NOPTS    pos: 158232 size: 12232
+ret: 0         st: 0 flags:1 dts: 1.840000 pts: NOPTS    pos: 158280 size: 12244
 ret: 0         st: 0 flags:0  ts: 0.788334
-ret: 0         st: 0 flags:1 dts: 0.880000 pts: NOPTS    pos:  67783 size: 10965
+ret: 0         st: 0 flags:1 dts: 0.880000 pts: NOPTS    pos:  67807 size: 10977
 ret:-1         st: 0 flags:1  ts:-0.317499
 ret:-1         st:-1 flags:0  ts: 2.576668
 ret: 0         st:-1 flags:1  ts: 1.470835
-ret: 0         st: 0 flags:1 dts: 1.360000 pts: NOPTS    pos: 110336 size: 11970
+ret: 0         st: 0 flags:1 dts: 1.360000 pts: NOPTS    pos: 110372 size: 11982
 ret: 0         st: 0 flags:0  ts: 0.365002
-ret: 0         st: 0 flags:1 dts: 0.400000 pts: NOPTS    pos:  30747 size: 10045
+ret: 0         st: 0 flags:1 dts: 0.400000 pts: NOPTS    pos:  30759 size: 10057
 ret:-1         st: 0 flags:1  ts:-0.740831
 ret:-1         st:-1 flags:0  ts: 2.153336
 ret: 0         st:-1 flags:1  ts: 1.047503
-ret: 0         st: 0 flags:1 dts: 0.880000 pts: NOPTS    pos:  67783 size: 10965
+ret: 0         st: 0 flags:1 dts: 0.880000 pts: NOPTS    pos:  67807 size: 10977
 ret: 0         st: 0 flags:0  ts:-0.058330
-ret: 0         st: 0 flags:1 dts: 0.000000 pts: NOPTS    pos:      0 size:  9961
+ret: 0         st: 0 flags:1 dts: 0.000000 pts: NOPTS    pos:      0 size:  9973
 ret: 0         st: 0 flags:1  ts: 2.835837
-ret: 0         st: 0 flags:1 dts: 1.840000 pts: NOPTS    pos: 158232 size: 12232
+ret: 0         st: 0 flags:1 dts: 1.840000 pts: NOPTS    pos: 158280 size: 12244
 ret: 0         st:-1 flags:0  ts: 1.730004
-ret: 0         st: 0 flags:1 dts: 1.840000 pts: NOPTS    pos: 158232 size: 12232
+ret: 0         st: 0 flags:1 dts: 1.840000 pts: NOPTS    pos: 158280 size: 12244
 ret: 0         st:-1 flags:1  ts: 0.624171
-ret: 0         st: 0 flags:1 dts: 0.400000 pts: NOPTS    pos:  30747 size: 10045
+ret: 0         st: 0 flags:1 dts: 0.400000 pts: NOPTS    pos:  30759 size: 10057
 ret: 0         st: 0 flags:0  ts:-0.481662
-ret: 0         st: 0 flags:1 dts: 0.000000 pts: NOPTS    pos:      0 size:  9961
+ret: 0         st: 0 flags:1 dts: 0.000000 pts: NOPTS    pos:      0 size:  9973
 ret: 0         st: 0 flags:1  ts: 2.412505
-ret: 0         st: 0 flags:1 dts: 1.840000 pts: NOPTS    pos: 158232 size: 12232
+ret: 0         st: 0 flags:1 dts: 1.840000 pts: NOPTS    pos: 158280 size: 12244
 ret: 0         st:-1 flags:0  ts: 1.306672
-ret: 0         st: 0 flags:1 dts: 1.360000 pts: NOPTS    pos: 110336 size: 11970
+ret: 0         st: 0 flags:1 dts: 1.360000 pts: NOPTS    pos: 110372 size: 11982
 ret: 0         st:-1 flags:1  ts: 0.200839
-ret: 0         st: 0 flags:1 dts: 0.000000 pts: NOPTS    pos:      0 size:  9961
+ret: 0         st: 0 flags:1 dts: 0.000000 pts: NOPTS    pos:      0 size:  9973
 ret: 0         st: 0 flags:0  ts:-0.904994
-ret: 0         st: 0 flags:1 dts: 0.000000 pts: NOPTS    pos:      0 size:  9961
+ret: 0         st: 0 flags:1 dts: 0.000000 pts: NOPTS    pos:      0 size:  9973
 ret: 0         st: 0 flags:1  ts: 1.989173
-ret: 0         st: 0 flags:1 dts: 1.840000 pts: NOPTS    pos: 158232 size: 12232
+ret: 0         st: 0 flags:1 dts: 1.840000 pts: NOPTS    pos: 158280 size: 12244
 ret: 0         st:-1 flags:0  ts: 0.883340
-ret: 0         st: 0 flags:1 dts: 1.360000 pts: NOPTS    pos: 110336 size: 11970
+ret: 0         st: 0 flags:1 dts: 1.360000 pts: NOPTS    pos: 110372 size: 11982
 ret:-1         st:-1 flags:1  ts:-0.222493
 ret:-1         st: 0 flags:0  ts: 2.671674
 ret: 0         st: 0 flags:1  ts: 1.565841
-ret: 0         st: 0 flags:1 dts: 1.360000 pts: NOPTS    pos: 110336 size: 11970
+ret: 0         st: 0 flags:1 dts: 1.360000 pts: NOPTS    pos: 110372 size: 11982
 ret: 0         st:-1 flags:0  ts: 0.460008
-ret: 0         st: 0 flags:1 dts: 0.880000 pts: NOPTS    pos:  67783 size: 10965
-=======
-ret: 0         st: 0 flags:1 dts: 1.840000 pts: NOPTS    pos: 158273 size: 12244
-ret: 0         st: 0 flags:0  ts: 0.800000
-ret: 0         st: 0 flags:1 dts: 0.880000 pts: NOPTS    pos:  67814 size: 10977
-ret:-1         st: 0 flags:1  ts:-0.320000
-ret:-1         st:-1 flags:0  ts: 2.576668
-ret: 0         st:-1 flags:1  ts: 1.470835
-ret: 0         st: 0 flags:1 dts: 1.360000 pts: NOPTS    pos: 110366 size: 11982
-ret: 0         st: 0 flags:0  ts: 0.360000
-ret: 0         st: 0 flags:1 dts: 0.400000 pts: NOPTS    pos:  30759 size: 10057
-ret:-1         st: 0 flags:1  ts:-0.760000
-ret:-1         st:-1 flags:0  ts: 2.153336
-ret: 0         st:-1 flags:1  ts: 1.047503
-ret: 0         st: 0 flags:1 dts: 0.880000 pts: NOPTS    pos:  67814 size: 10977
-ret: 0         st: 0 flags:0  ts:-0.040000
-ret: 0         st: 0 flags:1 dts: 0.000000 pts: NOPTS    pos:      0 size:  9973
-ret: 0         st: 0 flags:1  ts: 2.840000
-ret: 0         st: 0 flags:1 dts: 1.840000 pts: NOPTS    pos: 158273 size: 12244
-ret: 0         st:-1 flags:0  ts: 1.730004
-ret: 0         st: 0 flags:1 dts: 1.840000 pts: NOPTS    pos: 158273 size: 12244
-ret: 0         st:-1 flags:1  ts: 0.624171
-ret: 0         st: 0 flags:1 dts: 0.400000 pts: NOPTS    pos:  30759 size: 10057
-ret: 0         st: 0 flags:0  ts:-0.480000
-ret: 0         st: 0 flags:1 dts: 0.000000 pts: NOPTS    pos:      0 size:  9973
-ret: 0         st: 0 flags:1  ts: 2.400000
-ret: 0         st: 0 flags:1 dts: 1.840000 pts: NOPTS    pos: 158273 size: 12244
-ret: 0         st:-1 flags:0  ts: 1.306672
-ret: 0         st: 0 flags:1 dts: 1.360000 pts: NOPTS    pos: 110366 size: 11982
-ret: 0         st:-1 flags:1  ts: 0.200839
-ret: 0         st: 0 flags:1 dts: 0.000000 pts: NOPTS    pos:      0 size:  9973
-ret: 0         st: 0 flags:0  ts:-0.920000
-ret: 0         st: 0 flags:1 dts: 0.000000 pts: NOPTS    pos:      0 size:  9973
-ret: 0         st: 0 flags:1  ts: 2.000000
-ret: 0         st: 0 flags:1 dts: 1.840000 pts: NOPTS    pos: 158273 size: 12244
-ret: 0         st:-1 flags:0  ts: 0.883340
-ret: 0         st: 0 flags:1 dts: 0.880000 pts: NOPTS    pos:  67814 size: 10977
-ret:-1         st:-1 flags:1  ts:-0.222493
-ret:-1         st: 0 flags:0  ts: 2.680000
-ret: 0         st: 0 flags:1  ts: 1.560000
-ret: 0         st: 0 flags:1 dts: 1.360000 pts: NOPTS    pos: 110366 size: 11982
-ret: 0         st:-1 flags:0  ts: 0.460008
-ret: 0         st: 0 flags:1 dts: 0.880000 pts: NOPTS    pos:  67814 size: 10977
->>>>>>> 8a067941
+ret: 0         st: 0 flags:1 dts: 0.880000 pts: NOPTS    pos:  67807 size: 10977
 ret:-1         st:-1 flags:1  ts:-0.645825