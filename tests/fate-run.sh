--- conflicted
+++ resolved
@@ -74,19 +74,14 @@
     run ffprobe -show_format_entry format_name -print_format default=nw=1:nk=1 -v 0 "$@"
 }
 
-<<<<<<< HEAD
 ffmpeg(){
-    run ffmpeg -nostats -threads $threads -thread_type $thread_type -cpuflags $cpuflags "$@"
-=======
-avconv(){
     dec_opts="-threads $threads -thread_type $thread_type"
-    avconv_args="-nostats -cpuflags $cpuflags"
+    ffmpeg_args="-nostats -cpuflags $cpuflags"
     for arg in $@; do
-        [ ${arg} = -i ] && avconv_args="${avconv_args} ${dec_opts}"
-        avconv_args="${avconv_args} ${arg}"
+        [ ${arg} = -i ] && ffmpeg_args="${ffmpeg_args} ${dec_opts}"
+        ffmpeg_args="${ffmpeg_args} ${arg}"
     done
-    run avconv ${avconv_args}
->>>>>>> 54677422
+    run ffmpeg ${ffmpeg_args}
 }
 
 framecrc(){
