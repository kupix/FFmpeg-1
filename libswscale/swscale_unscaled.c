--- conflicted
+++ resolved
@@ -365,11 +365,7 @@
     uint8_t *dstPtr = dst[0] + dstStride[0] * srcSliceY;
     const uint8_t *srcPtr = src[0];
 
-<<<<<<< HEAD
-    if (srcFormat == PIX_FMT_GRAY8A) {
-=======
-    if (srcFormat == AV_PIX_FMT_Y400A) {
->>>>>>> 716d413c
+    if (srcFormat == AV_PIX_FMT_GRAY8A) {
         switch (dstFormat) {
         case AV_PIX_FMT_RGB32  : conv = gray8aToPacked32; break;
         case AV_PIX_FMT_BGR32  : conv = gray8aToPacked32; break;
@@ -513,17 +509,17 @@
         )
 
 #define isRGBA64(x) (                \
-           (x) == PIX_FMT_RGBA64LE   \
-        || (x) == PIX_FMT_RGBA64BE   \
-        || (x) == PIX_FMT_BGRA64LE   \
-        || (x) == PIX_FMT_BGRA64BE   \
+           (x) == AV_PIX_FMT_RGBA64LE   \
+        || (x) == AV_PIX_FMT_RGBA64BE   \
+        || (x) == AV_PIX_FMT_BGRA64LE   \
+        || (x) == AV_PIX_FMT_BGRA64BE   \
         )
 
 #define isRGB48(x) (                \
-           (x) == PIX_FMT_RGB48LE   \
-        || (x) == PIX_FMT_RGB48BE   \
-        || (x) == PIX_FMT_BGR48LE   \
-        || (x) == PIX_FMT_BGR48BE   \
+           (x) == AV_PIX_FMT_RGB48LE   \
+        || (x) == AV_PIX_FMT_RGB48BE   \
+        || (x) == AV_PIX_FMT_BGR48LE   \
+        || (x) == AV_PIX_FMT_BGR48BE   \
         )
 
 /* {RGB,BGR}{15,16,24,32,32_1} -> {RGB,BGR}{15,16,24,32} */
@@ -540,15 +536,7 @@
     (((bpp + 7) >> 3) == 2 && \
      (!(av_pix_fmt_descriptors[fmt].flags & PIX_FMT_BE) != !HAVE_BIGENDIAN))
 
-<<<<<<< HEAD
-#define CONV_IS(src, dst) (srcFormat == PIX_FMT_##src && dstFormat == PIX_FMT_##dst)
-=======
-    /* if this is non-native rgb444/555/565, don't handle it here. */
-    if (IS_NOT_NE(srcId, srcFormat) || IS_NOT_NE(dstId, dstFormat))
-        return NULL;
-
 #define CONV_IS(src, dst) (srcFormat == AV_PIX_FMT_##src && dstFormat == AV_PIX_FMT_##dst)
->>>>>>> 716d413c
 
     if (isRGBA32(srcFormat) && isRGBA32(dstFormat)) {
         if (     CONV_IS(ABGR, RGBA)
@@ -651,14 +639,10 @@
     } else {
         const uint8_t *srcPtr = src[0];
               uint8_t *dstPtr = dst[0];
-<<<<<<< HEAD
         int src_bswap = IS_NOT_NE(c->srcFormatBpp, srcFormat);
         int dst_bswap = IS_NOT_NE(c->dstFormatBpp, dstFormat);
 
-        if ((srcFormat == PIX_FMT_RGB32_1 || srcFormat == PIX_FMT_BGR32_1) &&
-=======
         if ((srcFormat == AV_PIX_FMT_RGB32_1 || srcFormat == AV_PIX_FMT_BGR32_1) &&
->>>>>>> 716d413c
             !isRGBA32(dstFormat))
             srcPtr += ALT32_CORR;
 
@@ -982,52 +966,31 @@
         c->swScale= rgbToRgbWrapper;
 
 #define isByteRGB(f) (\
-        f == PIX_FMT_RGB32   ||\
-        f == PIX_FMT_RGB32_1 ||\
-        f == PIX_FMT_RGB24   ||\
-        f == PIX_FMT_BGR32   ||\
-        f == PIX_FMT_BGR32_1 ||\
-        f == PIX_FMT_BGR24)
+        f == AV_PIX_FMT_RGB32   ||\
+        f == AV_PIX_FMT_RGB32_1 ||\
+        f == AV_PIX_FMT_RGB24   ||\
+        f == AV_PIX_FMT_BGR32   ||\
+        f == AV_PIX_FMT_BGR32_1 ||\
+        f == AV_PIX_FMT_BGR24)
 
     if (isAnyRGB(srcFormat) && isPlanar(srcFormat) && isByteRGB(dstFormat))
         c->swScale = planarRgbToRgbWrapper;
 
     /* bswap 16 bits per pixel/component packed formats */
-<<<<<<< HEAD
-    if (IS_DIFFERENT_ENDIANESS(srcFormat, dstFormat, PIX_FMT_BGR444) ||
-        IS_DIFFERENT_ENDIANESS(srcFormat, dstFormat, PIX_FMT_BGR48)  ||
-        IS_DIFFERENT_ENDIANESS(srcFormat, dstFormat, PIX_FMT_BGRA64) ||
-        IS_DIFFERENT_ENDIANESS(srcFormat, dstFormat, PIX_FMT_BGR555) ||
-        IS_DIFFERENT_ENDIANESS(srcFormat, dstFormat, PIX_FMT_BGR565) ||
-        IS_DIFFERENT_ENDIANESS(srcFormat, dstFormat, PIX_FMT_GRAY16) ||
-        IS_DIFFERENT_ENDIANESS(srcFormat, dstFormat, PIX_FMT_RGB444) ||
-        IS_DIFFERENT_ENDIANESS(srcFormat, dstFormat, PIX_FMT_RGB48)  ||
-        IS_DIFFERENT_ENDIANESS(srcFormat, dstFormat, PIX_FMT_RGBA64) ||
-        IS_DIFFERENT_ENDIANESS(srcFormat, dstFormat, PIX_FMT_RGB555) ||
-        IS_DIFFERENT_ENDIANESS(srcFormat, dstFormat, PIX_FMT_RGB565))
-        c->swScale = packed_16bpc_bswap;
-
-    if (usePal(srcFormat) && isByteRGB(dstFormat))
-=======
     if (IS_DIFFERENT_ENDIANESS(srcFormat, dstFormat, AV_PIX_FMT_BGR444) ||
         IS_DIFFERENT_ENDIANESS(srcFormat, dstFormat, AV_PIX_FMT_BGR48)  ||
+        IS_DIFFERENT_ENDIANESS(srcFormat, dstFormat, AV_PIX_FMT_BGRA64) ||
         IS_DIFFERENT_ENDIANESS(srcFormat, dstFormat, AV_PIX_FMT_BGR555) ||
         IS_DIFFERENT_ENDIANESS(srcFormat, dstFormat, AV_PIX_FMT_BGR565) ||
         IS_DIFFERENT_ENDIANESS(srcFormat, dstFormat, AV_PIX_FMT_GRAY16) ||
         IS_DIFFERENT_ENDIANESS(srcFormat, dstFormat, AV_PIX_FMT_RGB444) ||
         IS_DIFFERENT_ENDIANESS(srcFormat, dstFormat, AV_PIX_FMT_RGB48)  ||
+        IS_DIFFERENT_ENDIANESS(srcFormat, dstFormat, AV_PIX_FMT_RGBA64) ||
         IS_DIFFERENT_ENDIANESS(srcFormat, dstFormat, AV_PIX_FMT_RGB555) ||
         IS_DIFFERENT_ENDIANESS(srcFormat, dstFormat, AV_PIX_FMT_RGB565))
         c->swScale = packed_16bpc_bswap;
 
-    if ((usePal(srcFormat) && (
-        dstFormat == AV_PIX_FMT_RGB32   ||
-        dstFormat == AV_PIX_FMT_RGB32_1 ||
-        dstFormat == AV_PIX_FMT_RGB24   ||
-        dstFormat == AV_PIX_FMT_BGR32   ||
-        dstFormat == AV_PIX_FMT_BGR32_1 ||
-        dstFormat == AV_PIX_FMT_BGR24)))
->>>>>>> 716d413c
+    if (usePal(srcFormat) && isByteRGB(dstFormat))
         c->swScale = palToRgbWrapper;
 
     if (srcFormat == AV_PIX_FMT_YUV422P) {
@@ -1058,22 +1021,14 @@
     if (srcFormat == AV_PIX_FMT_UYVY422 && dstFormat == AV_PIX_FMT_YUV422P)
         c->swScale = uyvyToYuv422Wrapper;
 
-#define isPlanarGray(x) (isGray(x) && (x) != PIX_FMT_GRAY8A)
+#define isPlanarGray(x) (isGray(x) && (x) != AV_PIX_FMT_GRAY8A)
     /* simple copy */
     if ( srcFormat == dstFormat ||
-<<<<<<< HEAD
-        (srcFormat == PIX_FMT_YUVA420P && dstFormat == PIX_FMT_YUV420P) ||
-        (srcFormat == PIX_FMT_YUV420P && dstFormat == PIX_FMT_YUVA420P) ||
+        (srcFormat == AV_PIX_FMT_YUVA420P && dstFormat == AV_PIX_FMT_YUV420P) ||
+        (srcFormat == AV_PIX_FMT_YUV420P && dstFormat == AV_PIX_FMT_YUVA420P) ||
         (isPlanarYUV(srcFormat) && isPlanarGray(dstFormat)) ||
         (isPlanarYUV(dstFormat) && isPlanarGray(srcFormat)) ||
         (isPlanarGray(dstFormat) && isPlanarGray(srcFormat)) ||
-=======
-        (srcFormat == AV_PIX_FMT_YUVA420P && dstFormat == AV_PIX_FMT_YUV420P) ||
-        (srcFormat == AV_PIX_FMT_YUV420P && dstFormat == AV_PIX_FMT_YUVA420P) ||
-        (isPlanarYUV(srcFormat) && isGray(dstFormat)) ||
-        (isPlanarYUV(dstFormat) && isGray(srcFormat)) ||
-        (isGray(dstFormat) && isGray(srcFormat)) ||
->>>>>>> 716d413c
         (isPlanarYUV(srcFormat) && isPlanarYUV(dstFormat) &&
          c->chrDstHSubSample == c->chrSrcHSubSample &&
          c->chrDstVSubSample == c->chrSrcVSubSample &&
@@ -1092,180 +1047,6 @@
         ff_swscale_get_unscaled_altivec(c);
 }
 
-<<<<<<< HEAD
-=======
-static void reset_ptr(const uint8_t *src[], int format)
-{
-    if (!isALPHA(format))
-        src[3] = NULL;
-    if (!isPlanar(format)) {
-        src[3] = src[2] = NULL;
-
-        if (!usePal(format))
-            src[1] = NULL;
-    }
-}
-
-static int check_image_pointers(uint8_t *data[4], enum AVPixelFormat pix_fmt,
-                                const int linesizes[4])
-{
-    const AVPixFmtDescriptor *desc = &av_pix_fmt_descriptors[pix_fmt];
-    int i;
-
-    for (i = 0; i < 4; i++) {
-        int plane = desc->comp[i].plane;
-        if (!data[plane] || !linesizes[plane])
-            return 0;
-    }
-
-    return 1;
-}
-
-/**
- * swscale wrapper, so we don't need to export the SwsContext.
- * Assumes planar YUV to be in YUV order instead of YVU.
- */
-int attribute_align_arg sws_scale(struct SwsContext *c,
-                                  const uint8_t * const srcSlice[],
-                                  const int srcStride[], int srcSliceY,
-                                  int srcSliceH, uint8_t *const dst[],
-                                  const int dstStride[])
-{
-    int i;
-    const uint8_t *src2[4] = { srcSlice[0], srcSlice[1], srcSlice[2], srcSlice[3] };
-    uint8_t *dst2[4] = { dst[0], dst[1], dst[2], dst[3] };
-
-    // do not mess up sliceDir if we have a "trailing" 0-size slice
-    if (srcSliceH == 0)
-        return 0;
-
-    if (!check_image_pointers(srcSlice, c->srcFormat, srcStride)) {
-        av_log(c, AV_LOG_ERROR, "bad src image pointers\n");
-        return 0;
-    }
-    if (!check_image_pointers(dst, c->dstFormat, dstStride)) {
-        av_log(c, AV_LOG_ERROR, "bad dst image pointers\n");
-        return 0;
-    }
-
-    if (c->sliceDir == 0 && srcSliceY != 0 && srcSliceY + srcSliceH != c->srcH) {
-        av_log(c, AV_LOG_ERROR, "Slices start in the middle!\n");
-        return 0;
-    }
-    if (c->sliceDir == 0) {
-        if (srcSliceY == 0) c->sliceDir = 1; else c->sliceDir = -1;
-    }
-
-    if (usePal(c->srcFormat)) {
-        for (i = 0; i < 256; i++) {
-            int p, r, g, b, y, u, v;
-            if (c->srcFormat == AV_PIX_FMT_PAL8) {
-                p = ((const uint32_t *)(srcSlice[1]))[i];
-                r = (p >> 16) & 0xFF;
-                g = (p >>  8) & 0xFF;
-                b =  p        & 0xFF;
-            } else if (c->srcFormat == AV_PIX_FMT_RGB8) {
-                r = ( i >> 5     ) * 36;
-                g = ((i >> 2) & 7) * 36;
-                b = ( i       & 3) * 85;
-            } else if (c->srcFormat == AV_PIX_FMT_BGR8) {
-                b = ( i >> 6     ) * 85;
-                g = ((i >> 3) & 7) * 36;
-                r = ( i       & 7) * 36;
-            } else if (c->srcFormat == AV_PIX_FMT_RGB4_BYTE) {
-                r = ( i >> 3     ) * 255;
-                g = ((i >> 1) & 3) * 85;
-                b = ( i       & 1) * 255;
-            } else if (c->srcFormat == AV_PIX_FMT_GRAY8 ||
-                      c->srcFormat == AV_PIX_FMT_Y400A) {
-                r = g = b = i;
-            } else {
-                assert(c->srcFormat == AV_PIX_FMT_BGR4_BYTE);
-                b = ( i >> 3     ) * 255;
-                g = ((i >> 1) & 3) * 85;
-                r = ( i       & 1) * 255;
-            }
-            y = av_clip_uint8((RY * r + GY * g + BY * b + ( 33 << (RGB2YUV_SHIFT - 1))) >> RGB2YUV_SHIFT);
-            u = av_clip_uint8((RU * r + GU * g + BU * b + (257 << (RGB2YUV_SHIFT - 1))) >> RGB2YUV_SHIFT);
-            v = av_clip_uint8((RV * r + GV * g + BV * b + (257 << (RGB2YUV_SHIFT - 1))) >> RGB2YUV_SHIFT);
-            c->pal_yuv[i] = y + (u << 8) + (v << 16);
-
-            switch (c->dstFormat) {
-            case AV_PIX_FMT_BGR32:
-#if !HAVE_BIGENDIAN
-            case AV_PIX_FMT_RGB24:
-#endif
-                c->pal_rgb[i] =  r + (g << 8) + (b << 16);
-                break;
-            case AV_PIX_FMT_BGR32_1:
-#if HAVE_BIGENDIAN
-            case AV_PIX_FMT_BGR24:
-#endif
-                c->pal_rgb[i] = (r + (g << 8) + (b << 16)) << 8;
-                break;
-            case AV_PIX_FMT_RGB32_1:
-#if HAVE_BIGENDIAN
-            case AV_PIX_FMT_RGB24:
-#endif
-                c->pal_rgb[i] = (b + (g << 8) + (r << 16)) << 8;
-                break;
-            case AV_PIX_FMT_RGB32:
-#if !HAVE_BIGENDIAN
-            case AV_PIX_FMT_BGR24:
-#endif
-            default:
-                c->pal_rgb[i] =  b + (g << 8) + (r << 16);
-            }
-        }
-    }
-
-    // copy strides, so they can safely be modified
-    if (c->sliceDir == 1) {
-        // slices go from top to bottom
-        int srcStride2[4] = { srcStride[0], srcStride[1], srcStride[2],
-                              srcStride[3] };
-        int dstStride2[4] = { dstStride[0], dstStride[1], dstStride[2],
-                              dstStride[3] };
-
-        reset_ptr(src2, c->srcFormat);
-        reset_ptr((const uint8_t **) dst2, c->dstFormat);
-
-        /* reset slice direction at end of frame */
-        if (srcSliceY + srcSliceH == c->srcH)
-            c->sliceDir = 0;
-
-        return c->swScale(c, src2, srcStride2, srcSliceY, srcSliceH, dst2,
-                          dstStride2);
-    } else {
-        // slices go from bottom to top => we flip the image internally
-        int srcStride2[4] = { -srcStride[0], -srcStride[1], -srcStride[2],
-                              -srcStride[3] };
-        int dstStride2[4] = { -dstStride[0], -dstStride[1], -dstStride[2],
-                              -dstStride[3] };
-
-        src2[0] += (srcSliceH - 1) * srcStride[0];
-        if (!usePal(c->srcFormat))
-            src2[1] += ((srcSliceH >> c->chrSrcVSubSample) - 1) * srcStride[1];
-        src2[2] += ((srcSliceH >> c->chrSrcVSubSample) - 1) * srcStride[2];
-        src2[3] += (srcSliceH - 1) * srcStride[3];
-        dst2[0] += ( c->dstH                         - 1) * dstStride[0];
-        dst2[1] += ((c->dstH >> c->chrDstVSubSample) - 1) * dstStride[1];
-        dst2[2] += ((c->dstH >> c->chrDstVSubSample) - 1) * dstStride[2];
-        dst2[3] += ( c->dstH                         - 1) * dstStride[3];
-
-        reset_ptr(src2, c->srcFormat);
-        reset_ptr((const uint8_t **) dst2, c->dstFormat);
-
-        /* reset slice direction at end of frame */
-        if (!srcSliceY)
-            c->sliceDir = 0;
-
-        return c->swScale(c, src2, srcStride2, c->srcH-srcSliceY-srcSliceH,
-                          srcSliceH, dst2, dstStride2);
-    }
-}
-
->>>>>>> 716d413c
 /* Convert the palette to the same packed 32-bit format as the palette */
 void sws_convertPalette8ToPacked32(const uint8_t *src, uint8_t *dst,
                                    int num_pixels, const uint8_t *palette)
