--- conflicted
+++ resolved
@@ -168,16 +168,11 @@
             return;
         }
         ref->buf->free(ref->buf);
-<<<<<<< HEAD
-    }
+    }
+    if (ref->extended_data != ref->data)
+        av_freep(&ref->extended_data);
     av_freep(&ref->video);
     av_freep(&ref->audio);
-=======
-    if (ref->extended_data != ref->data)
-        av_freep(&ref->extended_data);
-    av_free(ref->video);
-    av_free(ref->audio);
->>>>>>> c8b4a399
     av_free(ref);
 }
 
@@ -523,7 +518,6 @@
     return ret;
 }
 
-<<<<<<< HEAD
 AVFilterBufferRef *
 avfilter_get_audio_buffer_ref_from_arrays(uint8_t *data[8], int linesize[8], int perms,
                                           int nb_samples, enum AVSampleFormat sample_fmt,
@@ -531,8 +525,42 @@
 {
     AVFilterBuffer *samples = av_mallocz(sizeof(AVFilterBuffer));
     AVFilterBufferRef *samplesref = av_mallocz(sizeof(AVFilterBufferRef));
-=======
-AVFilterBufferRef *avfilter_get_audio_buffer_ref_from_arrays(uint8_t **data,
+
+    if (!samples || !samplesref)
+        goto fail;
+
+    samplesref->buf = samples;
+    samplesref->buf->free = ff_avfilter_default_free_buffer;
+    if (!(samplesref->audio = av_mallocz(sizeof(AVFilterBufferRefAudioProps))))
+        goto fail;
+
+    samplesref->audio->nb_samples     = nb_samples;
+    samplesref->audio->channel_layout = channel_layout;
+    samplesref->audio->planar         = planar;
+
+    /* make sure the buffer gets read permission or it's useless for output */
+    samplesref->perms = perms | AV_PERM_READ;
+
+    samples->refcount = 1;
+    samplesref->type = AVMEDIA_TYPE_AUDIO;
+    samplesref->format = sample_fmt;
+
+    memcpy(samples->data,        data,     sizeof(samples->data));
+    memcpy(samples->linesize,    linesize, sizeof(samples->linesize));
+    memcpy(samplesref->data,     data,     sizeof(samplesref->data));
+    memcpy(samplesref->linesize, linesize, sizeof(samplesref->linesize));
+
+    return samplesref;
+
+fail:
+    if (samplesref && samplesref->audio)
+        av_freep(&samplesref->audio);
+    av_freep(&samplesref);
+    av_freep(&samples);
+    return NULL;
+}
+
+AVFilterBufferRef *avfilter_get_audio_buffer_ref_from_arrays_alt(uint8_t **data,
                                                              int linesize, int perms,
                                                              int nb_samples,
                                                              enum AVSampleFormat sample_fmt,
@@ -541,45 +569,24 @@
     int planes;
     AVFilterBuffer    *samples    = av_mallocz(sizeof(*samples));
     AVFilterBufferRef *samplesref = av_mallocz(sizeof(*samplesref));
->>>>>>> c8b4a399
 
     if (!samples || !samplesref)
         goto fail;
 
-<<<<<<< HEAD
-    samplesref->buf = samples;
-    samplesref->buf->free = ff_avfilter_default_free_buffer;
-    if (!(samplesref->audio = av_mallocz(sizeof(AVFilterBufferRefAudioProps))))
-=======
     samplesref->buf         = samples;
     samplesref->buf->free   = ff_avfilter_default_free_buffer;
     if (!(samplesref->audio = av_mallocz(sizeof(*samplesref->audio))))
->>>>>>> c8b4a399
         goto fail;
 
     samplesref->audio->nb_samples     = nb_samples;
     samplesref->audio->channel_layout = channel_layout;
-<<<<<<< HEAD
-    samplesref->audio->planar         = planar;
-=======
     samplesref->audio->planar         = av_sample_fmt_is_planar(sample_fmt);
 
     planes = samplesref->audio->planar ? av_get_channel_layout_nb_channels(channel_layout) : 1;
->>>>>>> c8b4a399
 
     /* make sure the buffer gets read permission or it's useless for output */
     samplesref->perms = perms | AV_PERM_READ;
 
-<<<<<<< HEAD
-    samples->refcount = 1;
-    samplesref->type = AVMEDIA_TYPE_AUDIO;
-    samplesref->format = sample_fmt;
-
-    memcpy(samples->data,        data,     sizeof(samples->data));
-    memcpy(samples->linesize,    linesize, sizeof(samples->linesize));
-    memcpy(samplesref->data,     data,     sizeof(samplesref->data));
-    memcpy(samplesref->linesize, linesize, sizeof(samplesref->linesize));
-=======
     samples->refcount  = 1;
     samplesref->type   = AVMEDIA_TYPE_AUDIO;
     samplesref->format = sample_fmt;
@@ -605,15 +612,10 @@
         samples->extended_data    = samples->data;
         samplesref->extended_data = samplesref->data;
     }
->>>>>>> c8b4a399
 
     return samplesref;
 
 fail:
-<<<<<<< HEAD
-    if (samplesref && samplesref->audio)
-        av_freep(&samplesref->audio);
-=======
     if (samples && samples->extended_data != samples->data)
         av_freep(&samples->extended_data);
     if (samplesref) {
@@ -621,7 +623,6 @@
         if (samplesref->extended_data != samplesref->data)
             av_freep(&samplesref->extended_data);
     }
->>>>>>> c8b4a399
     av_freep(&samplesref);
     av_freep(&samples);
     return NULL;
@@ -987,79 +988,6 @@
     return ret;
 }
 
-<<<<<<< HEAD
-=======
-int avfilter_copy_frame_props(AVFilterBufferRef *dst, const AVFrame *src)
-{
-    dst->pts    = src->pts;
-    dst->format = src->format;
-
-    switch (dst->type) {
-    case AVMEDIA_TYPE_VIDEO:
-        dst->video->w                   = src->width;
-        dst->video->h                   = src->height;
-        dst->video->pixel_aspect        = src->sample_aspect_ratio;
-        dst->video->interlaced          = src->interlaced_frame;
-        dst->video->top_field_first     = src->top_field_first;
-        dst->video->key_frame           = src->key_frame;
-        dst->video->pict_type           = src->pict_type;
-        break;
-    case AVMEDIA_TYPE_AUDIO:
-        dst->audio->sample_rate         = src->sample_rate;
-        dst->audio->channel_layout      = src->channel_layout;
-        break;
-    default:
-        return AVERROR(EINVAL);
-    }
-
-    return 0;
-}
-
-int avfilter_copy_buf_props(AVFrame *dst, const AVFilterBufferRef *src)
-{
-    int planes, nb_channels;
-
-    memcpy(dst->data, src->data, sizeof(dst->data));
-    memcpy(dst->linesize, src->linesize, sizeof(dst->linesize));
-
-    dst->pts     = src->pts;
-    dst->format  = src->format;
-
-    switch (src->type) {
-    case AVMEDIA_TYPE_VIDEO:
-        dst->width               = src->video->w;
-        dst->height              = src->video->h;
-        dst->sample_aspect_ratio = src->video->pixel_aspect;
-        dst->interlaced_frame    = src->video->interlaced;
-        dst->top_field_first     = src->video->top_field_first;
-        dst->key_frame           = src->video->key_frame;
-        dst->pict_type           = src->video->pict_type;
-        break;
-    case AVMEDIA_TYPE_AUDIO:
-        nb_channels = av_get_channel_layout_nb_channels(src->audio->channel_layout);
-        planes      = av_sample_fmt_is_planar(src->format) ? nb_channels : 1;
-
-        if (planes > FF_ARRAY_ELEMS(dst->data)) {
-            dst->extended_data = av_mallocz(planes * sizeof(*dst->extended_data));
-            if (!dst->extended_data)
-                return AVERROR(ENOMEM);
-            memcpy(dst->extended_data, src->extended_data,
-                   planes * sizeof(dst->extended_data));
-        } else
-            dst->extended_data = dst->data;
-
-        dst->sample_rate         = src->audio->sample_rate;
-        dst->channel_layout      = src->audio->channel_layout;
-        dst->nb_samples          = src->audio->nb_samples;
-        break;
-    default:
-        return AVERROR(EINVAL);
-    }
-
-    return 0;
-}
-
->>>>>>> c8b4a399
 void avfilter_copy_buffer_ref_props(AVFilterBufferRef *dst, AVFilterBufferRef *src)
 {
     // copy common properties
