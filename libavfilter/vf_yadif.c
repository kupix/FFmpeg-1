--- conflicted
+++ resolved
@@ -187,19 +187,11 @@
             h >>= yadif->csp->log2_chroma_h;
         }
 
-<<<<<<< HEAD
-        if(yadif->temp_line_size < absrefs) {
-            av_free(yadif->temp_line);
-            yadif->temp_line = av_mallocz(2*64 + 5*absrefs);
-            yadif->temp_line_size = absrefs;
-        }
-=======
         /* filtering reads 3 pixels to the left/right; to avoid invalid reads,
          * we need to call the c variant which avoids this for border pixels
          */
         l_edge     = yadif->req_align;
         l_edge_pix = l_edge / df;
->>>>>>> 64ed3976
 
         for (y = 0; y < h; y++) {
             if ((y ^ parity) & 1) {
@@ -208,28 +200,6 @@
                 uint8_t *next = &yadif->next->data[i][y * refs];
                 uint8_t *dst  = &dstpic->data[i][y * dstpic->linesize[i]];
                 int     mode  = y == 1 || y + 2 == h ? 2 : yadif->mode;
-<<<<<<< HEAD
-                int     prefs = y+1<h ? refs : -refs;
-                int     mrefs =     y ?-refs :  refs;
-
-                if(y<=1 || y+2>=h) {
-                    uint8_t *tmp = yadif->temp_line + 64 + 2*absrefs;
-                    if(mode<2)
-                        memcpy(tmp+2*mrefs, cur+2*mrefs, w*df);
-                    memcpy(tmp+mrefs, cur+mrefs, w*df);
-                    memcpy(tmp      , cur      , w*df);
-                    if(prefs != mrefs) {
-                        memcpy(tmp+prefs, cur+prefs, w*df);
-                        if(mode<2)
-                            memcpy(tmp+2*prefs, cur+2*prefs, w*df);
-                    }
-                    cur = tmp;
-                }
-
-                yadif->filter_line(dst, prev, cur, next, w,
-                                   prefs, mrefs,
-                                   parity ^ tff, mode);
-=======
                 if (yadif->req_align) {
                     yadif->filter_line(dst + l_edge, prev + l_edge, cur + l_edge,
                                        next + l_edge, w - l_edge_pix - 3,
@@ -246,7 +216,6 @@
                                        y ? -refs : refs,
                                        parity ^ tff, mode);
                 }
->>>>>>> 64ed3976
             } else {
                 memcpy(&dstpic->data[i][y * dstpic->linesize[i]],
                        &yadif->cur->data[i][y * refs], w * df);
@@ -414,7 +383,6 @@
     avfilter_unref_bufferp(&yadif->prev);
     avfilter_unref_bufferp(&yadif->cur );
     avfilter_unref_bufferp(&yadif->next);
-    av_freep(&yadif->temp_line); yadif->temp_line_size = 0;
     av_opt_free(yadif);
 }
 
