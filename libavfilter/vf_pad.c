/*
 * Copyright (c) 2008 vmrsss
 * Copyright (c) 2009 Stefano Sabatini
 *
 * This file is part of FFmpeg.
 *
 * FFmpeg is free software; you can redistribute it and/or
 * modify it under the terms of the GNU Lesser General Public
 * License as published by the Free Software Foundation; either
 * version 2.1 of the License, or (at your option) any later version.
 *
 * FFmpeg is distributed in the hope that it will be useful,
 * but WITHOUT ANY WARRANTY; without even the implied warranty of
 * MERCHANTABILITY or FITNESS FOR A PARTICULAR PURPOSE.  See the GNU
 * Lesser General Public License for more details.
 *
 * You should have received a copy of the GNU Lesser General Public
 * License along with FFmpeg; if not, write to the Free Software
 * Foundation, Inc., 51 Franklin Street, Fifth Floor, Boston, MA 02110-1301 USA
 */

/**
 * @file
 * video padding filter
 */

#include "avfilter.h"
#include "formats.h"
#include "internal.h"
#include "video.h"
#include "libavutil/avstring.h"
#include "libavutil/common.h"
#include "libavutil/eval.h"
#include "libavutil/pixdesc.h"
#include "libavutil/colorspace.h"
#include "libavutil/avassert.h"
#include "libavutil/imgutils.h"
#include "libavutil/opt.h"
#include "libavutil/parseutils.h"
#include "libavutil/mathematics.h"
#include "drawutils.h"

static const char *const var_names[] = {
    "in_w",   "iw",
    "in_h",   "ih",
    "out_w",  "ow",
    "out_h",  "oh",
    "x",
    "y",
    "a",
    "sar",
    "dar",
    "hsub",
    "vsub",
    NULL
};

enum var_name {
    VAR_IN_W,   VAR_IW,
    VAR_IN_H,   VAR_IH,
    VAR_OUT_W,  VAR_OW,
    VAR_OUT_H,  VAR_OH,
    VAR_X,
    VAR_Y,
    VAR_A,
    VAR_SAR,
    VAR_DAR,
    VAR_HSUB,
    VAR_VSUB,
    VARS_NB
};

static int query_formats(AVFilterContext *ctx)
{
    ff_set_common_formats(ctx, ff_draw_supported_pixel_formats(0));
    return 0;
}

typedef struct {
    const AVClass *class;
    int w, h;               ///< output dimensions, a value of 0 will result in the input size
    int x, y;               ///< offsets of the input area with respect to the padded area
    int in_w, in_h;         ///< width and height for the padded input video, which has to be aligned to the chroma values in order to avoid chroma issues

    char *w_expr;       ///< width  expression string
    char *h_expr;       ///< height expression string
    char *x_expr;       ///< width  expression string
    char *y_expr;       ///< height expression string
    char *color_str;
    uint8_t rgba_color[4];  ///< color for the padding area
    FFDrawContext draw;
    FFDrawColor color;
} PadContext;

#define OFFSET(x) offsetof(PadContext, x)
#define FLAGS AV_OPT_FLAG_FILTERING_PARAM|AV_OPT_FLAG_VIDEO_PARAM

static const AVOption pad_options[] = {
    { "width",  "set the pad area width expression",       OFFSET(w_expr), AV_OPT_TYPE_STRING, {.str = "iw"}, CHAR_MIN, CHAR_MAX, FLAGS },
    { "w",      "set the pad area width expression",       OFFSET(w_expr), AV_OPT_TYPE_STRING, {.str = "iw"}, CHAR_MIN, CHAR_MAX, FLAGS },
    { "height", "set the pad area height expression",      OFFSET(h_expr), AV_OPT_TYPE_STRING, {.str = "ih"}, CHAR_MIN, CHAR_MAX, FLAGS },
    { "h",      "set the pad area height expression",      OFFSET(h_expr), AV_OPT_TYPE_STRING, {.str = "ih"}, CHAR_MIN, CHAR_MAX, FLAGS },
    { "x",      "set the x offset expression for the input image position", OFFSET(x_expr), AV_OPT_TYPE_STRING, {.str = "0"}, CHAR_MIN, CHAR_MAX, FLAGS },
    { "y",      "set the y offset expression for the input image position", OFFSET(y_expr), AV_OPT_TYPE_STRING, {.str = "0"}, CHAR_MIN, CHAR_MAX, FLAGS },
    { "color",  "set the color of the padded area border", OFFSET(color_str), AV_OPT_TYPE_STRING, {.str = "black"}, .flags = FLAGS },
    {NULL}
};

AVFILTER_DEFINE_CLASS(pad);

static av_cold int init(AVFilterContext *ctx, const char *args)
{
    PadContext *pad = ctx->priv;
    static const char *shorthand[] = { "width", "height", "x", "y", "color", NULL };
    int ret;

    pad->class = &pad_class;
    av_opt_set_defaults(pad);

    if ((ret = av_opt_set_from_string(pad, args, shorthand, "=", ":")) < 0)
        return ret;

    if (av_parse_color(pad->rgba_color, pad->color_str, -1, ctx) < 0)
        return AVERROR(EINVAL);

    return 0;
}

static av_cold void uninit(AVFilterContext *ctx)
{
    PadContext *pad = ctx->priv;
    av_opt_free(pad);
}

static int config_input(AVFilterLink *inlink)
{
    AVFilterContext *ctx = inlink->dst;
    PadContext *pad = ctx->priv;
    int ret;
    double var_values[VARS_NB], res;
    char *expr;

    ff_draw_init(&pad->draw, inlink->format, 0);
    ff_draw_color(&pad->draw, &pad->color, pad->rgba_color);

    var_values[VAR_IN_W]  = var_values[VAR_IW] = inlink->w;
    var_values[VAR_IN_H]  = var_values[VAR_IH] = inlink->h;
    var_values[VAR_OUT_W] = var_values[VAR_OW] = NAN;
    var_values[VAR_OUT_H] = var_values[VAR_OH] = NAN;
    var_values[VAR_A]     = (double) inlink->w / inlink->h;
    var_values[VAR_SAR]   = inlink->sample_aspect_ratio.num ?
        (double) inlink->sample_aspect_ratio.num / inlink->sample_aspect_ratio.den : 1;
    var_values[VAR_DAR]   = var_values[VAR_A] * var_values[VAR_SAR];
    var_values[VAR_HSUB]  = 1 << pad->draw.hsub_max;
    var_values[VAR_VSUB]  = 1 << pad->draw.vsub_max;

    /* evaluate width and height */
    av_expr_parse_and_eval(&res, (expr = pad->w_expr),
                           var_names, var_values,
                           NULL, NULL, NULL, NULL, NULL, 0, ctx);
    pad->w = var_values[VAR_OUT_W] = var_values[VAR_OW] = res;
    if ((ret = av_expr_parse_and_eval(&res, (expr = pad->h_expr),
                                      var_names, var_values,
                                      NULL, NULL, NULL, NULL, NULL, 0, ctx)) < 0)
        goto eval_fail;
    pad->h = var_values[VAR_OUT_H] = var_values[VAR_OH] = res;
    /* evaluate the width again, as it may depend on the evaluated output height */
    if ((ret = av_expr_parse_and_eval(&res, (expr = pad->w_expr),
                                      var_names, var_values,
                                      NULL, NULL, NULL, NULL, NULL, 0, ctx)) < 0)
        goto eval_fail;
    pad->w = var_values[VAR_OUT_W] = var_values[VAR_OW] = res;

    /* evaluate x and y */
    av_expr_parse_and_eval(&res, (expr = pad->x_expr),
                           var_names, var_values,
                           NULL, NULL, NULL, NULL, NULL, 0, ctx);
    pad->x = var_values[VAR_X] = res;
    if ((ret = av_expr_parse_and_eval(&res, (expr = pad->y_expr),
                                      var_names, var_values,
                                      NULL, NULL, NULL, NULL, NULL, 0, ctx)) < 0)
        goto eval_fail;
    pad->y = var_values[VAR_Y] = res;
    /* evaluate x again, as it may depend on the evaluated y value */
    if ((ret = av_expr_parse_and_eval(&res, (expr = pad->x_expr),
                                      var_names, var_values,
                                      NULL, NULL, NULL, NULL, NULL, 0, ctx)) < 0)
        goto eval_fail;
    pad->x = var_values[VAR_X] = res;

    /* sanity check params */
    if (pad->w < 0 || pad->h < 0 || pad->x < 0 || pad->y < 0) {
        av_log(ctx, AV_LOG_ERROR, "Negative values are not acceptable.\n");
        return AVERROR(EINVAL);
    }

    if (!pad->w)
        pad->w = inlink->w;
    if (!pad->h)
        pad->h = inlink->h;

    pad->w    = ff_draw_round_to_sub(&pad->draw, 0, -1, pad->w);
    pad->h    = ff_draw_round_to_sub(&pad->draw, 1, -1, pad->h);
    pad->x    = ff_draw_round_to_sub(&pad->draw, 0, -1, pad->x);
    pad->y    = ff_draw_round_to_sub(&pad->draw, 1, -1, pad->y);
    pad->in_w = ff_draw_round_to_sub(&pad->draw, 0, -1, inlink->w);
    pad->in_h = ff_draw_round_to_sub(&pad->draw, 1, -1, inlink->h);

    av_log(ctx, AV_LOG_VERBOSE, "w:%d h:%d -> w:%d h:%d x:%d y:%d color:0x%02X%02X%02X%02X\n",
           inlink->w, inlink->h, pad->w, pad->h, pad->x, pad->y,
           pad->rgba_color[0], pad->rgba_color[1], pad->rgba_color[2], pad->rgba_color[3]);

    if (pad->x <  0 || pad->y <  0                      ||
        pad->w <= 0 || pad->h <= 0                      ||
        (unsigned)pad->x + (unsigned)inlink->w > pad->w ||
        (unsigned)pad->y + (unsigned)inlink->h > pad->h) {
        av_log(ctx, AV_LOG_ERROR,
               "Input area %d:%d:%d:%d not within the padded area 0:0:%d:%d or zero-sized\n",
               pad->x, pad->y, pad->x + inlink->w, pad->y + inlink->h, pad->w, pad->h);
        return AVERROR(EINVAL);
    }

    return 0;

eval_fail:
    av_log(NULL, AV_LOG_ERROR,
           "Error when evaluating the expression '%s'\n", expr);
    return ret;

}

static int config_output(AVFilterLink *outlink)
{
    PadContext *pad = outlink->src->priv;

    outlink->w = pad->w;
    outlink->h = pad->h;
    return 0;
}

static AVFrame *get_video_buffer(AVFilterLink *inlink, int w, int h)
{
    PadContext *pad = inlink->dst->priv;
    int align = (perms&AV_PERM_ALIGN) ? AVFILTER_ALIGN : 1;

<<<<<<< HEAD
    AVFilterBufferRef *picref = ff_get_video_buffer(inlink->dst->outputs[0], perms,
                                                    w + (pad->w - pad->in_w) + 4*align,
                                                    h + (pad->h - pad->in_h));
=======
    AVFrame *frame = ff_get_video_buffer(inlink->dst->outputs[0],
                                         w + (pad->w - pad->in_w),
                                         h + (pad->h - pad->in_h));
>>>>>>> 7e350379
    int plane;

    if (!frame)
        return NULL;

    frame->width  = w;
    frame->height = h;

<<<<<<< HEAD
    for (plane = 0; plane < 4 && picref->data[plane]; plane++)
        picref->data[plane] += FFALIGN(pad->x >> pad->draw.hsub[plane], align) * pad->draw.pixelstep[plane] +
                                      (pad->y >> pad->draw.vsub[plane])        * picref->linesize[plane];
=======
    for (plane = 0; plane < 4 && frame->data[plane]; plane++) {
        int hsub = (plane == 1 || plane == 2) ? pad->hsub : 0;
        int vsub = (plane == 1 || plane == 2) ? pad->vsub : 0;

        frame->data[plane] += (pad->x >> hsub) * pad->line_step[plane] +
            (pad->y >> vsub) * frame->linesize[plane];
    }
>>>>>>> 7e350379

    return frame;
}

/* check whether each plane in this buffer can be padded without copying */
static int buffer_needs_copy(PadContext *s, AVFrame *frame, AVBufferRef *buf)
{
    int planes[4] = { -1, -1, -1, -1}, *p = planes;
    int i, j;

<<<<<<< HEAD
    x_in_buf =  outpicref->data[plane] - outpicref->buf->data[plane]
             +  (x >> hsub) * pad->draw.pixelstep[plane]
             +  (y >> vsub) * outpicref->linesize[plane];

    if(x_in_buf < 0 || x_in_buf % pad->draw.pixelstep[plane])
        return 1;
    x_in_buf /= pad->draw.pixelstep[plane];
=======
    /* get all planes in this buffer */
    for (i = 0; i < FF_ARRAY_ELEMS(planes) && frame->data[i]; i++) {
        if (av_frame_get_plane_buffer(frame, i) == buf)
            *p++ = i;
    }

    /* for each plane in this buffer, check that it can be padded without
     * going over buffer bounds or other planes */
    for (i = 0; i < FF_ARRAY_ELEMS(planes) && planes[i] >= 0; i++) {
        int hsub = (planes[i] == 1 || planes[i] == 2) ? s->hsub : 0;
        int vsub = (planes[i] == 1 || planes[i] == 2) ? s->vsub : 0;

        uint8_t *start = frame->data[planes[i]];
        uint8_t *end   = start + (frame->height >> hsub) *
                                 frame->linesize[planes[i]];

        /* amount of free space needed before the start and after the end
         * of the plane */
        ptrdiff_t req_start = (s->x >> hsub) * s->line_step[planes[i]] +
                              (s->y >> vsub) * frame->linesize[planes[i]];
        ptrdiff_t req_end   = ((s->w - s->x - frame->width) >> hsub) *
                              s->line_step[planes[i]] +
                              (s->y >> vsub) * frame->linesize[planes[i]];

        if (frame->linesize[planes[i]] < (s->w >> hsub) * s->line_step[planes[i]])
            return 1;
        if (start - buf->data < req_start ||
            (buf->data + buf->size) - end < req_end)
            return 1;

#define SIGN(x) ((x) > 0 ? 1 : -1)
        for (j = 0; j < FF_ARRAY_ELEMS(planes) & planes[j] >= 0; j++) {
            int hsub1 = (planes[j] == 1 || planes[j] == 2) ? s->hsub : 0;
            uint8_t *start1 = frame->data[planes[j]];
            uint8_t *end1   = start1 + (frame->height >> hsub1) *
                                       frame->linesize[planes[j]];
            if (i == j)
                continue;

            if (SIGN(start - end1) != SIGN(start - end1 - req_start) ||
                SIGN(end - start1) != SIGN(end - start1 + req_end))
                return 1;
        }
    }
>>>>>>> 7e350379

    return 0;
}

static int frame_needs_copy(PadContext *s, AVFrame *frame)
{
    int i;

    if (!av_frame_is_writable(frame))
        return 1;

    for (i = 0; i < FF_ARRAY_ELEMS(frame->buf) && frame->buf[i]; i++)
        if (buffer_needs_copy(s, frame, frame->buf[i]))
            return 1;
    return 0;
}

static int filter_frame(AVFilterLink *inlink, AVFrame *in)
{
    PadContext *pad = inlink->dst->priv;
    AVFrame *out;
    int needs_copy = frame_needs_copy(pad, in);

<<<<<<< HEAD
    for (plane = 0; plane < 4 && out->data[plane] && pad->draw.pixelstep[plane]; plane++) {
        int hsub = pad->draw.hsub[plane];
        int vsub = pad->draw.vsub[plane];

        av_assert0(out->buf->w > 0 && out->buf->h > 0);

        if (out->format != out->buf->format) //unsupported currently
            break;

        out->data[plane] -= (pad->x  >> hsub) * pad->draw.pixelstep[plane] +
                            (pad->y  >> vsub) * out->linesize[plane];

        if (does_clip(pad, out, plane, hsub, vsub, 0,                   0) ||
            does_clip(pad, out, plane, hsub, vsub, 0,          pad->h - 1) ||
            does_clip(pad, out, plane, hsub, vsub, pad->w - 1,          0) ||
            does_clip(pad, out, plane, hsub, vsub, pad->w - 1, pad->h - 1))
            break;
    }
    needs_copy = plane < 4 && out->data[plane] || !(out->perms & AV_PERM_WRITE);
=======
>>>>>>> 7e350379
    if (needs_copy) {
        av_log(inlink->dst, AV_LOG_DEBUG, "Direct padding impossible allocating new frame\n");
        out = ff_get_video_buffer(inlink->dst->outputs[0],
                                  FFMAX(inlink->w, pad->w),
                                  FFMAX(inlink->h, pad->h));
        if (!out) {
            av_frame_free(&in);
            return AVERROR(ENOMEM);
        }

        av_frame_copy_props(out, in);
    } else {
        int i;

        out = in;
        for (i = 0; i < FF_ARRAY_ELEMS(out->data) && out->data[i]; i++) {
            int hsub = (i == 1 || i == 2) ? pad->hsub : 0;
            int vsub = (i == 1 || i == 2) ? pad->vsub : 0;
            out->data[i] -= (pad->x >> hsub) * pad->line_step[i] +
                            (pad->y >> vsub) * out->linesize[i];
        }
    }

    /* top bar */
    if (pad->y) {
        ff_fill_rectangle(&pad->draw, &pad->color,
                          out->data, out->linesize,
                          0, 0, pad->w, pad->y);
    }

    /* bottom bar */
    if (pad->h > pad->y + pad->in_h) {
        ff_fill_rectangle(&pad->draw, &pad->color,
                          out->data, out->linesize,
                          0, pad->y + pad->in_h, pad->w, pad->h - pad->y - pad->in_h);
    }

    /* left border */
<<<<<<< HEAD
    ff_fill_rectangle(&pad->draw, &pad->color, out->data, out->linesize,
                      0, pad->y, pad->x, in->video->h);

    if (needs_copy) {
        ff_copy_rectangle2(&pad->draw,
                          out->data, out->linesize, in->data, in->linesize,
                          pad->x, pad->y, 0, 0, in->video->w, in->video->h);
=======
    ff_draw_rectangle(out->data, out->linesize, pad->line, pad->line_step,
                      pad->hsub, pad->vsub, 0, pad->y, pad->x, in->height);

    if (needs_copy) {
        ff_copy_rectangle(out->data, out->linesize, in->data, in->linesize,
                          pad->line_step, pad->hsub, pad->vsub,
                          pad->x, pad->y, 0, in->width, in->height);
>>>>>>> 7e350379
    }

    /* right border */
    ff_fill_rectangle(&pad->draw, &pad->color, out->data, out->linesize,
                      pad->x + pad->in_w, pad->y, pad->w - pad->x - pad->in_w,
                      in->height);

    out->width  = pad->w;
    out->height = pad->h;

    if (in != out)
        av_frame_free(&in);
    return ff_filter_frame(inlink->dst->outputs[0], out);
}

static const AVFilterPad avfilter_vf_pad_inputs[] = {
    {
        .name             = "default",
        .type             = AVMEDIA_TYPE_VIDEO,
        .config_props     = config_input,
        .get_video_buffer = get_video_buffer,
        .filter_frame     = filter_frame,
    },
    { NULL }
};

static const AVFilterPad avfilter_vf_pad_outputs[] = {
    {
        .name         = "default",
        .type         = AVMEDIA_TYPE_VIDEO,
        .config_props = config_output,
    },
    { NULL }
};

AVFilter avfilter_vf_pad = {
    .name          = "pad",
    .description   = NULL_IF_CONFIG_SMALL("Pad input image to width:height[:x:y[:color]] (default x and y: 0, default color: black)."),

    .priv_size     = sizeof(PadContext),
    .init          = init,
    .uninit        = uninit,
    .query_formats = query_formats,

    .inputs    = avfilter_vf_pad_inputs,

    .outputs   = avfilter_vf_pad_outputs,
    .priv_class = &pad_class,
};<|MERGE_RESOLUTION|>--- conflicted
+++ resolved
@@ -241,17 +241,10 @@
 static AVFrame *get_video_buffer(AVFilterLink *inlink, int w, int h)
 {
     PadContext *pad = inlink->dst->priv;
-    int align = (perms&AV_PERM_ALIGN) ? AVFILTER_ALIGN : 1;
-
-<<<<<<< HEAD
-    AVFilterBufferRef *picref = ff_get_video_buffer(inlink->dst->outputs[0], perms,
-                                                    w + (pad->w - pad->in_w) + 4*align,
-                                                    h + (pad->h - pad->in_h));
-=======
+
     AVFrame *frame = ff_get_video_buffer(inlink->dst->outputs[0],
                                          w + (pad->w - pad->in_w),
                                          h + (pad->h - pad->in_h));
->>>>>>> 7e350379
     int plane;
 
     if (!frame)
@@ -260,19 +253,12 @@
     frame->width  = w;
     frame->height = h;
 
-<<<<<<< HEAD
-    for (plane = 0; plane < 4 && picref->data[plane]; plane++)
-        picref->data[plane] += FFALIGN(pad->x >> pad->draw.hsub[plane], align) * pad->draw.pixelstep[plane] +
-                                      (pad->y >> pad->draw.vsub[plane])        * picref->linesize[plane];
-=======
     for (plane = 0; plane < 4 && frame->data[plane]; plane++) {
-        int hsub = (plane == 1 || plane == 2) ? pad->hsub : 0;
-        int vsub = (plane == 1 || plane == 2) ? pad->vsub : 0;
-
-        frame->data[plane] += (pad->x >> hsub) * pad->line_step[plane] +
-            (pad->y >> vsub) * frame->linesize[plane];
-    }
->>>>>>> 7e350379
+        int hsub = pad->draw.hsub[plane];
+        int vsub = pad->draw.vsub[plane];
+        frame->data[plane] += (pad->x >> hsub) * pad->draw.pixelstep[plane] +
+                              (pad->y >> vsub) * frame->linesize[plane];
+    }
 
     return frame;
 }
@@ -283,15 +269,6 @@
     int planes[4] = { -1, -1, -1, -1}, *p = planes;
     int i, j;
 
-<<<<<<< HEAD
-    x_in_buf =  outpicref->data[plane] - outpicref->buf->data[plane]
-             +  (x >> hsub) * pad->draw.pixelstep[plane]
-             +  (y >> vsub) * outpicref->linesize[plane];
-
-    if(x_in_buf < 0 || x_in_buf % pad->draw.pixelstep[plane])
-        return 1;
-    x_in_buf /= pad->draw.pixelstep[plane];
-=======
     /* get all planes in this buffer */
     for (i = 0; i < FF_ARRAY_ELEMS(planes) && frame->data[i]; i++) {
         if (av_frame_get_plane_buffer(frame, i) == buf)
@@ -301,8 +278,8 @@
     /* for each plane in this buffer, check that it can be padded without
      * going over buffer bounds or other planes */
     for (i = 0; i < FF_ARRAY_ELEMS(planes) && planes[i] >= 0; i++) {
-        int hsub = (planes[i] == 1 || planes[i] == 2) ? s->hsub : 0;
-        int vsub = (planes[i] == 1 || planes[i] == 2) ? s->vsub : 0;
+        int hsub = s->draw.hsub[planes[i]];
+        int vsub = s->draw.vsub[planes[i]];
 
         uint8_t *start = frame->data[planes[i]];
         uint8_t *end   = start + (frame->height >> hsub) *
@@ -310,13 +287,13 @@
 
         /* amount of free space needed before the start and after the end
          * of the plane */
-        ptrdiff_t req_start = (s->x >> hsub) * s->line_step[planes[i]] +
+        ptrdiff_t req_start = (s->x >> hsub) * s->draw.pixelstep[planes[i]] +
                               (s->y >> vsub) * frame->linesize[planes[i]];
         ptrdiff_t req_end   = ((s->w - s->x - frame->width) >> hsub) *
-                              s->line_step[planes[i]] +
+                              s->draw.pixelstep[planes[i]] +
                               (s->y >> vsub) * frame->linesize[planes[i]];
 
-        if (frame->linesize[planes[i]] < (s->w >> hsub) * s->line_step[planes[i]])
+        if (frame->linesize[planes[i]] < (s->w >> hsub) * s->draw.pixelstep[planes[i]])
             return 1;
         if (start - buf->data < req_start ||
             (buf->data + buf->size) - end < req_end)
@@ -324,7 +301,7 @@
 
 #define SIGN(x) ((x) > 0 ? 1 : -1)
         for (j = 0; j < FF_ARRAY_ELEMS(planes) & planes[j] >= 0; j++) {
-            int hsub1 = (planes[j] == 1 || planes[j] == 2) ? s->hsub : 0;
+            int hsub1 = s->draw.hsub[planes[j]];
             uint8_t *start1 = frame->data[planes[j]];
             uint8_t *end1   = start1 + (frame->height >> hsub1) *
                                        frame->linesize[planes[j]];
@@ -336,7 +313,6 @@
                 return 1;
         }
     }
->>>>>>> 7e350379
 
     return 0;
 }
@@ -348,7 +324,7 @@
     if (!av_frame_is_writable(frame))
         return 1;
 
-    for (i = 0; i < FF_ARRAY_ELEMS(frame->buf) && frame->buf[i]; i++)
+    for (i = 0; i < 4 && frame->buf[i]; i++)
         if (buffer_needs_copy(s, frame, frame->buf[i]))
             return 1;
     return 0;
@@ -360,28 +336,6 @@
     AVFrame *out;
     int needs_copy = frame_needs_copy(pad, in);
 
-<<<<<<< HEAD
-    for (plane = 0; plane < 4 && out->data[plane] && pad->draw.pixelstep[plane]; plane++) {
-        int hsub = pad->draw.hsub[plane];
-        int vsub = pad->draw.vsub[plane];
-
-        av_assert0(out->buf->w > 0 && out->buf->h > 0);
-
-        if (out->format != out->buf->format) //unsupported currently
-            break;
-
-        out->data[plane] -= (pad->x  >> hsub) * pad->draw.pixelstep[plane] +
-                            (pad->y  >> vsub) * out->linesize[plane];
-
-        if (does_clip(pad, out, plane, hsub, vsub, 0,                   0) ||
-            does_clip(pad, out, plane, hsub, vsub, 0,          pad->h - 1) ||
-            does_clip(pad, out, plane, hsub, vsub, pad->w - 1,          0) ||
-            does_clip(pad, out, plane, hsub, vsub, pad->w - 1, pad->h - 1))
-            break;
-    }
-    needs_copy = plane < 4 && out->data[plane] || !(out->perms & AV_PERM_WRITE);
-=======
->>>>>>> 7e350379
     if (needs_copy) {
         av_log(inlink->dst, AV_LOG_DEBUG, "Direct padding impossible allocating new frame\n");
         out = ff_get_video_buffer(inlink->dst->outputs[0],
@@ -397,10 +351,10 @@
         int i;
 
         out = in;
-        for (i = 0; i < FF_ARRAY_ELEMS(out->data) && out->data[i]; i++) {
-            int hsub = (i == 1 || i == 2) ? pad->hsub : 0;
-            int vsub = (i == 1 || i == 2) ? pad->vsub : 0;
-            out->data[i] -= (pad->x >> hsub) * pad->line_step[i] +
+        for (i = 0; i < 4 && out->data[i]; i++) {
+            int hsub = pad->draw.hsub[i];
+            int vsub = pad->draw.vsub[i];
+            out->data[i] -= (pad->x >> hsub) * pad->draw.pixelstep[i] +
                             (pad->y >> vsub) * out->linesize[i];
         }
     }
@@ -420,23 +374,13 @@
     }
 
     /* left border */
-<<<<<<< HEAD
     ff_fill_rectangle(&pad->draw, &pad->color, out->data, out->linesize,
-                      0, pad->y, pad->x, in->video->h);
+                      0, pad->y, pad->x, in->height);
 
     if (needs_copy) {
         ff_copy_rectangle2(&pad->draw,
                           out->data, out->linesize, in->data, in->linesize,
-                          pad->x, pad->y, 0, 0, in->video->w, in->video->h);
-=======
-    ff_draw_rectangle(out->data, out->linesize, pad->line, pad->line_step,
-                      pad->hsub, pad->vsub, 0, pad->y, pad->x, in->height);
-
-    if (needs_copy) {
-        ff_copy_rectangle(out->data, out->linesize, in->data, in->linesize,
-                          pad->line_step, pad->hsub, pad->vsub,
-                          pad->x, pad->y, 0, in->width, in->height);
->>>>>>> 7e350379
+                          pad->x, pad->y, 0, 0, in->width, in->height);
     }
 
     /* right border */
