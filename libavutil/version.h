--- conflicted
+++ resolved
@@ -84,15 +84,9 @@
  * @{
  */
 
-<<<<<<< HEAD
 #ifndef FF_API_OLD_AVOPTIONS
 #define FF_API_OLD_AVOPTIONS            (LIBAVUTIL_VERSION_MAJOR < 55)
 #endif
-#ifndef FF_API_PIX_FMT
-#define FF_API_PIX_FMT                  (LIBAVUTIL_VERSION_MAJOR < 55)
-#endif
-=======
->>>>>>> 183db02a
 #ifndef FF_API_CONTEXT_SIZE
 #define FF_API_CONTEXT_SIZE             (LIBAVUTIL_VERSION_MAJOR < 55)
 #endif
