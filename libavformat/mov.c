--- conflicted
+++ resolved
@@ -1387,6 +1387,7 @@
 {
     int bits_per_sample, flags;
     uint16_t version = avio_rb16(pb);
+    AVDictionaryEntry *compatible_brands = av_dict_get(c->fc->metadata, "compatible_brands", NULL, AV_DICT_MATCH_CASE);
 
     avio_rb16(pb); /* revision level */
     avio_rb32(pb); /* vendor */
@@ -1402,7 +1403,9 @@
 
     // Read QT version 1 fields. In version 0 these do not exist.
     av_dlog(c->fc, "version =%d, isom =%d\n", version, c->isom);
-    if (!c->isom) {
+    if (!c->isom ||
+        (compatible_brands && strstr(compatible_brands->value, "qt  "))) {
+
         if (version == 1) {
             sc->samples_per_frame = avio_rb32(pb);
             avio_rb32(pb); /* bytes per packet */
@@ -1527,92 +1530,8 @@
             st->codec->codec_id = id;
             mov_parse_stsd_video(c, pb, st, sc);
         } else if (st->codec->codec_type==AVMEDIA_TYPE_AUDIO) {
-<<<<<<< HEAD
-            int bits_per_sample, flags;
-            uint16_t version = avio_rb16(pb);
-            AVDictionaryEntry *compatible_brands = av_dict_get(c->fc->metadata, "compatible_brands", NULL, AV_DICT_MATCH_CASE);
-
-            st->codec->codec_id = id;
-            avio_rb16(pb); /* revision level */
-            avio_rb32(pb); /* vendor */
-
-            st->codec->channels = avio_rb16(pb);             /* channel count */
-            av_dlog(c->fc, "audio channels %d\n", st->codec->channels);
-            st->codec->bits_per_coded_sample = avio_rb16(pb);      /* sample size */
-
-            sc->audio_cid = avio_rb16(pb);
-            avio_rb16(pb); /* packet size = 0 */
-
-            st->codec->sample_rate = ((avio_rb32(pb) >> 16));
-
-            //Read QT version 1 fields. In version 0 these do not exist.
-            av_dlog(c->fc, "version =%d, isom =%d\n",version,c->isom);
-            if (!c->isom ||
-                (compatible_brands && strstr(compatible_brands->value, "qt  "))) {
-                if (version==1) {
-                    sc->samples_per_frame = avio_rb32(pb);
-                    avio_rb32(pb); /* bytes per packet */
-                    sc->bytes_per_frame = avio_rb32(pb);
-                    avio_rb32(pb); /* bytes per sample */
-                } else if (version==2) {
-                    avio_rb32(pb); /* sizeof struct only */
-                    st->codec->sample_rate = av_int2double(avio_rb64(pb)); /* float 64 */
-                    st->codec->channels = avio_rb32(pb);
-                    avio_rb32(pb); /* always 0x7F000000 */
-                    st->codec->bits_per_coded_sample = avio_rb32(pb); /* bits per channel if sound is uncompressed */
-                    flags = avio_rb32(pb); /* lpcm format specific flag */
-                    sc->bytes_per_frame = avio_rb32(pb); /* bytes per audio packet if constant */
-                    sc->samples_per_frame = avio_rb32(pb); /* lpcm frames per audio packet if constant */
-                    if (format == MKTAG('l','p','c','m'))
-                        st->codec->codec_id = ff_mov_get_lpcm_codec_id(st->codec->bits_per_coded_sample, flags);
-                }
-            }
-
-            switch (st->codec->codec_id) {
-            case AV_CODEC_ID_PCM_S8:
-            case AV_CODEC_ID_PCM_U8:
-                if (st->codec->bits_per_coded_sample == 16)
-                    st->codec->codec_id = AV_CODEC_ID_PCM_S16BE;
-                break;
-            case AV_CODEC_ID_PCM_S16LE:
-            case AV_CODEC_ID_PCM_S16BE:
-                if (st->codec->bits_per_coded_sample == 8)
-                    st->codec->codec_id = AV_CODEC_ID_PCM_S8;
-                else if (st->codec->bits_per_coded_sample == 24)
-                    st->codec->codec_id =
-                        st->codec->codec_id == AV_CODEC_ID_PCM_S16BE ?
-                        AV_CODEC_ID_PCM_S24BE : AV_CODEC_ID_PCM_S24LE;
-                break;
-            /* set values for old format before stsd version 1 appeared */
-            case AV_CODEC_ID_MACE3:
-                sc->samples_per_frame = 6;
-                sc->bytes_per_frame = 2*st->codec->channels;
-                break;
-            case AV_CODEC_ID_MACE6:
-                sc->samples_per_frame = 6;
-                sc->bytes_per_frame = 1*st->codec->channels;
-                break;
-            case AV_CODEC_ID_ADPCM_IMA_QT:
-                sc->samples_per_frame = 64;
-                sc->bytes_per_frame = 34*st->codec->channels;
-                break;
-            case AV_CODEC_ID_GSM:
-                sc->samples_per_frame = 160;
-                sc->bytes_per_frame = 33;
-                break;
-            default:
-                break;
-            }
-
-            bits_per_sample = av_get_bits_per_sample(st->codec->codec_id);
-            if (bits_per_sample) {
-                st->codec->bits_per_coded_sample = bits_per_sample;
-                sc->sample_size = (bits_per_sample >> 3) * st->codec->channels;
-            }
-=======
             st->codec->codec_id = id;
             mov_parse_stsd_audio(c, pb, st, sc);
->>>>>>> ef196bee
         } else if (st->codec->codec_type==AVMEDIA_TYPE_SUBTITLE){
             // ttxt stsd contains display flags, justification, background
             // color, fonts, and default styles, so fake an atom to read it
