--- conflicted
+++ resolved
@@ -50,11 +50,7 @@
  */
 int ff_rm_read_mdpr_codecdata (AVFormatContext *s, AVIOContext *pb,
                                AVStream *st, RMStream *rst,
-<<<<<<< HEAD
-                               int codec_data_size, const uint8_t *mime);
-=======
-                               unsigned int codec_data_size);
->>>>>>> 036f5c54
+                               unsigned int codec_data_size, const uint8_t *mime);
 
 /**
  * Parse one rm-stream packet from the input bytestream.
