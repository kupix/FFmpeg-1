--- conflicted
+++ resolved
@@ -245,7 +245,6 @@
     return close(c->fd);
 }
 
-<<<<<<< HEAD
 static int file_open_dir(URLContext *h)
 {
 #if HAVE_LSTAT
@@ -330,10 +329,7 @@
 #endif /* HAVE_LSTAT */
 }
 
-URLProtocol ff_file_protocol = {
-=======
 const URLProtocol ff_file_protocol = {
->>>>>>> 2758cded
     .name                = "file",
     .url_open            = file_open,
     .url_read            = file_read,
