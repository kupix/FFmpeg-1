/*
 * Matroska file demuxer
 * Copyright (c) 2003-2008 The FFmpeg Project
 *
 * This file is part of FFmpeg.
 *
 * FFmpeg is free software; you can redistribute it and/or
 * modify it under the terms of the GNU Lesser General Public
 * License as published by the Free Software Foundation; either
 * version 2.1 of the License, or (at your option) any later version.
 *
 * FFmpeg is distributed in the hope that it will be useful,
 * but WITHOUT ANY WARRANTY; without even the implied warranty of
 * MERCHANTABILITY or FITNESS FOR A PARTICULAR PURPOSE.  See the GNU
 * Lesser General Public License for more details.
 *
 * You should have received a copy of the GNU Lesser General Public
 * License along with FFmpeg; if not, write to the Free Software
 * Foundation, Inc., 51 Franklin Street, Fifth Floor, Boston, MA 02110-1301 USA
 */

/**
 * @file
 * Matroska file demuxer
 * @author Ronald Bultje <rbultje@ronald.bitfreak.net>
 * @author with a little help from Moritz Bunkus <moritz@bunkus.org>
 * @author totally reworked by Aurelien Jacobs <aurel@gnuage.org>
 * @see specs available on the Matroska project page: http://www.matroska.org/
 */

#include "config.h"

#include <inttypes.h>
#include <stdio.h>

#include "libavutil/avstring.h"
#include "libavutil/base64.h"
#include "libavutil/dict.h"
#include "libavutil/intfloat.h"
#include "libavutil/intreadwrite.h"
#include "libavutil/lzo.h"
#include "libavutil/mathematics.h"
#include "libavutil/opt.h"
#include "libavutil/time_internal.h"

#include "libavcodec/bytestream.h"
#include "libavcodec/flac.h"
#include "libavcodec/mpeg4audio.h"

#include "avformat.h"
#include "avio_internal.h"
#include "internal.h"
#include "isom.h"
#include "matroska.h"
#include "oggdec.h"
/* For ff_codec_get_id(). */
#include "riff.h"
#include "rmsipr.h"

#if CONFIG_BZLIB
#include <bzlib.h>
#endif
#if CONFIG_ZLIB
#include <zlib.h>
#endif

typedef enum {
    EBML_NONE,
    EBML_UINT,
    EBML_FLOAT,
    EBML_STR,
    EBML_UTF8,
    EBML_BIN,
    EBML_NEST,
    EBML_LEVEL1,
    EBML_PASS,
    EBML_STOP,
    EBML_SINT,
    EBML_TYPE_COUNT
} EbmlType;

typedef const struct EbmlSyntax {
    uint32_t id;
    EbmlType type;
    int list_elem_size;
    int data_offset;
    union {
        uint64_t    u;
        double      f;
        const char *s;
        const struct EbmlSyntax *n;
    } def;
} EbmlSyntax;

typedef struct EbmlList {
    int nb_elem;
    void *elem;
} EbmlList;

typedef struct EbmlBin {
    int      size;
    uint8_t *data;
    int64_t  pos;
} EbmlBin;

typedef struct Ebml {
    uint64_t version;
    uint64_t max_size;
    uint64_t id_length;
    char    *doctype;
    uint64_t doctype_version;
} Ebml;

typedef struct MatroskaTrackCompression {
    uint64_t algo;
    EbmlBin  settings;
} MatroskaTrackCompression;

typedef struct MatroskaTrackEncryption {
    uint64_t algo;
    EbmlBin  key_id;
} MatroskaTrackEncryption;

typedef struct MatroskaTrackEncoding {
    uint64_t scope;
    uint64_t type;
    MatroskaTrackCompression compression;
    MatroskaTrackEncryption encryption;
} MatroskaTrackEncoding;

typedef struct MatroskaTrackVideo {
    double   frame_rate;
    uint64_t display_width;
    uint64_t display_height;
    uint64_t pixel_width;
    uint64_t pixel_height;
    EbmlBin color_space;
    uint64_t stereo_mode;
    uint64_t alpha_mode;
} MatroskaTrackVideo;

typedef struct MatroskaTrackAudio {
    double   samplerate;
    double   out_samplerate;
    uint64_t bitdepth;
    uint64_t channels;

    /* real audio header (extracted from extradata) */
    int      coded_framesize;
    int      sub_packet_h;
    int      frame_size;
    int      sub_packet_size;
    int      sub_packet_cnt;
    int      pkt_cnt;
    uint64_t buf_timecode;
    uint8_t *buf;
} MatroskaTrackAudio;

typedef struct MatroskaTrackPlane {
    uint64_t uid;
    uint64_t type;
} MatroskaTrackPlane;

typedef struct MatroskaTrackOperation {
    EbmlList combine_planes;
} MatroskaTrackOperation;

typedef struct MatroskaTrack {
    uint64_t num;
    uint64_t uid;
    uint64_t type;
    char    *name;
    char    *codec_id;
    EbmlBin  codec_priv;
    char    *language;
    double time_scale;
    uint64_t default_duration;
    uint64_t flag_default;
    uint64_t flag_forced;
    uint64_t seek_preroll;
    MatroskaTrackVideo video;
    MatroskaTrackAudio audio;
    MatroskaTrackOperation operation;
    EbmlList encodings;
    uint64_t codec_delay;

    AVStream *stream;
    int64_t end_timecode;
    int ms_compat;
    uint64_t max_block_additional_id;
} MatroskaTrack;

typedef struct MatroskaAttachment {
    uint64_t uid;
    char *filename;
    char *mime;
    EbmlBin bin;

    AVStream *stream;
} MatroskaAttachment;

typedef struct MatroskaChapter {
    uint64_t start;
    uint64_t end;
    uint64_t uid;
    char    *title;

    AVChapter *chapter;
} MatroskaChapter;

typedef struct MatroskaIndexPos {
    uint64_t track;
    uint64_t pos;
} MatroskaIndexPos;

typedef struct MatroskaIndex {
    uint64_t time;
    EbmlList pos;
} MatroskaIndex;

typedef struct MatroskaTag {
    char *name;
    char *string;
    char *lang;
    uint64_t def;
    EbmlList sub;
} MatroskaTag;

typedef struct MatroskaTagTarget {
    char    *type;
    uint64_t typevalue;
    uint64_t trackuid;
    uint64_t chapteruid;
    uint64_t attachuid;
} MatroskaTagTarget;

typedef struct MatroskaTags {
    MatroskaTagTarget target;
    EbmlList tag;
} MatroskaTags;

typedef struct MatroskaSeekhead {
    uint64_t id;
    uint64_t pos;
} MatroskaSeekhead;

typedef struct MatroskaLevel {
    uint64_t start;
    uint64_t length;
} MatroskaLevel;

typedef struct MatroskaCluster {
    uint64_t timecode;
    EbmlList blocks;
} MatroskaCluster;

typedef struct MatroskaLevel1Element {
    uint64_t id;
    uint64_t pos;
    int parsed;
} MatroskaLevel1Element;

typedef struct MatroskaDemuxContext {
    const AVClass *class;
    AVFormatContext *ctx;

    /* EBML stuff */
    int num_levels;
    MatroskaLevel levels[EBML_MAX_DEPTH];
    int level_up;
    uint32_t current_id;

    uint64_t time_scale;
    double   duration;
    char    *title;
    char    *muxingapp;
    EbmlBin date_utc;
    EbmlList tracks;
    EbmlList attachments;
    EbmlList chapters;
    EbmlList index;
    EbmlList tags;
    EbmlList seekhead;

    /* byte position of the segment inside the stream */
    int64_t segment_start;

    /* the packet queue */
    AVPacket **packets;
    int num_packets;
    AVPacket *prev_pkt;

    int done;

    /* What to skip before effectively reading a packet. */
    int skip_to_keyframe;
    uint64_t skip_to_timecode;

    /* File has a CUES element, but we defer parsing until it is needed. */
    int cues_parsing_deferred;

    /* Level1 elements and whether they were read yet */
    MatroskaLevel1Element level1_elems[64];
    int num_level1_elems;

    int current_cluster_num_blocks;
    int64_t current_cluster_pos;
    MatroskaCluster current_cluster;

    /* File has SSA subtitles which prevent incremental cluster parsing. */
    int contains_ssa;

    /* WebM DASH Manifest live flag/ */
    int is_live;
} MatroskaDemuxContext;

typedef struct MatroskaBlock {
    uint64_t duration;
    int64_t  reference;
    uint64_t non_simple;
    EbmlBin  bin;
    uint64_t additional_id;
    EbmlBin  additional;
    int64_t discard_padding;
} MatroskaBlock;

static const EbmlSyntax ebml_header[] = {
    { EBML_ID_EBMLREADVERSION,    EBML_UINT, 0, offsetof(Ebml, version),         { .u = EBML_VERSION } },
    { EBML_ID_EBMLMAXSIZELENGTH,  EBML_UINT, 0, offsetof(Ebml, max_size),        { .u = 8 } },
    { EBML_ID_EBMLMAXIDLENGTH,    EBML_UINT, 0, offsetof(Ebml, id_length),       { .u = 4 } },
    { EBML_ID_DOCTYPE,            EBML_STR,  0, offsetof(Ebml, doctype),         { .s = "(none)" } },
    { EBML_ID_DOCTYPEREADVERSION, EBML_UINT, 0, offsetof(Ebml, doctype_version), { .u = 1 } },
    { EBML_ID_EBMLVERSION,        EBML_NONE },
    { EBML_ID_DOCTYPEVERSION,     EBML_NONE },
    { 0 }
};

static const EbmlSyntax ebml_syntax[] = {
    { EBML_ID_HEADER, EBML_NEST, 0, 0, { .n = ebml_header } },
    { 0 }
};

static const EbmlSyntax matroska_info[] = {
    { MATROSKA_ID_TIMECODESCALE, EBML_UINT,  0, offsetof(MatroskaDemuxContext, time_scale), { .u = 1000000 } },
    { MATROSKA_ID_DURATION,      EBML_FLOAT, 0, offsetof(MatroskaDemuxContext, duration) },
    { MATROSKA_ID_TITLE,         EBML_UTF8,  0, offsetof(MatroskaDemuxContext, title) },
    { MATROSKA_ID_WRITINGAPP,    EBML_NONE },
    { MATROSKA_ID_MUXINGAPP,     EBML_UTF8, 0, offsetof(MatroskaDemuxContext, muxingapp) },
    { MATROSKA_ID_DATEUTC,       EBML_BIN,  0, offsetof(MatroskaDemuxContext, date_utc) },
    { MATROSKA_ID_SEGMENTUID,    EBML_NONE },
    { 0 }
};

static const EbmlSyntax matroska_track_video[] = {
    { MATROSKA_ID_VIDEOFRAMERATE,      EBML_FLOAT, 0, offsetof(MatroskaTrackVideo, frame_rate) },
    { MATROSKA_ID_VIDEODISPLAYWIDTH,   EBML_UINT,  0, offsetof(MatroskaTrackVideo, display_width), { .u=-1 } },
    { MATROSKA_ID_VIDEODISPLAYHEIGHT,  EBML_UINT,  0, offsetof(MatroskaTrackVideo, display_height), { .u=-1 } },
    { MATROSKA_ID_VIDEOPIXELWIDTH,     EBML_UINT,  0, offsetof(MatroskaTrackVideo, pixel_width) },
    { MATROSKA_ID_VIDEOPIXELHEIGHT,    EBML_UINT,  0, offsetof(MatroskaTrackVideo, pixel_height) },
    { MATROSKA_ID_VIDEOCOLORSPACE,     EBML_BIN,   0, offsetof(MatroskaTrackVideo, color_space) },
    { MATROSKA_ID_VIDEOALPHAMODE,      EBML_UINT,  0, offsetof(MatroskaTrackVideo, alpha_mode) },
    { MATROSKA_ID_VIDEOPIXELCROPB,     EBML_NONE },
    { MATROSKA_ID_VIDEOPIXELCROPT,     EBML_NONE },
    { MATROSKA_ID_VIDEOPIXELCROPL,     EBML_NONE },
    { MATROSKA_ID_VIDEOPIXELCROPR,     EBML_NONE },
    { MATROSKA_ID_VIDEODISPLAYUNIT,    EBML_NONE },
    { MATROSKA_ID_VIDEOFLAGINTERLACED, EBML_NONE },
    { MATROSKA_ID_VIDEOSTEREOMODE,     EBML_UINT,  0, offsetof(MatroskaTrackVideo, stereo_mode), { .u = MATROSKA_VIDEO_STEREOMODE_TYPE_NB } },
    { MATROSKA_ID_VIDEOASPECTRATIO,    EBML_NONE },
    { 0 }
};

static const EbmlSyntax matroska_track_audio[] = {
    { MATROSKA_ID_AUDIOSAMPLINGFREQ,    EBML_FLOAT, 0, offsetof(MatroskaTrackAudio, samplerate), { .f = 8000.0 } },
    { MATROSKA_ID_AUDIOOUTSAMPLINGFREQ, EBML_FLOAT, 0, offsetof(MatroskaTrackAudio, out_samplerate) },
    { MATROSKA_ID_AUDIOBITDEPTH,        EBML_UINT,  0, offsetof(MatroskaTrackAudio, bitdepth) },
    { MATROSKA_ID_AUDIOCHANNELS,        EBML_UINT,  0, offsetof(MatroskaTrackAudio, channels),   { .u = 1 } },
    { 0 }
};

static const EbmlSyntax matroska_track_encoding_compression[] = {
    { MATROSKA_ID_ENCODINGCOMPALGO,     EBML_UINT, 0, offsetof(MatroskaTrackCompression, algo), { .u = 0 } },
    { MATROSKA_ID_ENCODINGCOMPSETTINGS, EBML_BIN,  0, offsetof(MatroskaTrackCompression, settings) },
    { 0 }
};

static const EbmlSyntax matroska_track_encoding_encryption[] = {
    { MATROSKA_ID_ENCODINGENCALGO,        EBML_UINT, 0, offsetof(MatroskaTrackEncryption,algo), {.u = 0} },
    { MATROSKA_ID_ENCODINGENCKEYID,       EBML_BIN, 0, offsetof(MatroskaTrackEncryption,key_id) },
    { MATROSKA_ID_ENCODINGENCAESSETTINGS, EBML_NONE },
    { MATROSKA_ID_ENCODINGSIGALGO,        EBML_NONE },
    { MATROSKA_ID_ENCODINGSIGHASHALGO,    EBML_NONE },
    { MATROSKA_ID_ENCODINGSIGKEYID,       EBML_NONE },
    { MATROSKA_ID_ENCODINGSIGNATURE,      EBML_NONE },
    { 0 }
};
static const EbmlSyntax matroska_track_encoding[] = {
    { MATROSKA_ID_ENCODINGSCOPE,       EBML_UINT, 0, offsetof(MatroskaTrackEncoding, scope),       { .u = 1 } },
    { MATROSKA_ID_ENCODINGTYPE,        EBML_UINT, 0, offsetof(MatroskaTrackEncoding, type),        { .u = 0 } },
    { MATROSKA_ID_ENCODINGCOMPRESSION, EBML_NEST, 0, offsetof(MatroskaTrackEncoding, compression), { .n = matroska_track_encoding_compression } },
    { MATROSKA_ID_ENCODINGENCRYPTION,  EBML_NEST, 0, offsetof(MatroskaTrackEncoding, encryption),  { .n = matroska_track_encoding_encryption } },
    { MATROSKA_ID_ENCODINGORDER,       EBML_NONE },
    { 0 }
};

static const EbmlSyntax matroska_track_encodings[] = {
    { MATROSKA_ID_TRACKCONTENTENCODING, EBML_NEST, sizeof(MatroskaTrackEncoding), offsetof(MatroskaTrack, encodings), { .n = matroska_track_encoding } },
    { 0 }
};

static const EbmlSyntax matroska_track_plane[] = {
    { MATROSKA_ID_TRACKPLANEUID,  EBML_UINT, 0, offsetof(MatroskaTrackPlane,uid) },
    { MATROSKA_ID_TRACKPLANETYPE, EBML_UINT, 0, offsetof(MatroskaTrackPlane,type) },
    { 0 }
};

static const EbmlSyntax matroska_track_combine_planes[] = {
    { MATROSKA_ID_TRACKPLANE, EBML_NEST, sizeof(MatroskaTrackPlane), offsetof(MatroskaTrackOperation,combine_planes), {.n = matroska_track_plane} },
    { 0 }
};

static const EbmlSyntax matroska_track_operation[] = {
    { MATROSKA_ID_TRACKCOMBINEPLANES, EBML_NEST, 0, 0, {.n = matroska_track_combine_planes} },
    { 0 }
};

static const EbmlSyntax matroska_track[] = {
    { MATROSKA_ID_TRACKNUMBER,           EBML_UINT,  0, offsetof(MatroskaTrack, num) },
    { MATROSKA_ID_TRACKNAME,             EBML_UTF8,  0, offsetof(MatroskaTrack, name) },
    { MATROSKA_ID_TRACKUID,              EBML_UINT,  0, offsetof(MatroskaTrack, uid) },
    { MATROSKA_ID_TRACKTYPE,             EBML_UINT,  0, offsetof(MatroskaTrack, type) },
    { MATROSKA_ID_CODECID,               EBML_STR,   0, offsetof(MatroskaTrack, codec_id) },
    { MATROSKA_ID_CODECPRIVATE,          EBML_BIN,   0, offsetof(MatroskaTrack, codec_priv) },
    { MATROSKA_ID_CODECDELAY,            EBML_UINT,  0, offsetof(MatroskaTrack, codec_delay) },
    { MATROSKA_ID_TRACKLANGUAGE,         EBML_UTF8,  0, offsetof(MatroskaTrack, language),     { .s = "eng" } },
    { MATROSKA_ID_TRACKDEFAULTDURATION,  EBML_UINT,  0, offsetof(MatroskaTrack, default_duration) },
    { MATROSKA_ID_TRACKTIMECODESCALE,    EBML_FLOAT, 0, offsetof(MatroskaTrack, time_scale),   { .f = 1.0 } },
    { MATROSKA_ID_TRACKFLAGDEFAULT,      EBML_UINT,  0, offsetof(MatroskaTrack, flag_default), { .u = 1 } },
    { MATROSKA_ID_TRACKFLAGFORCED,       EBML_UINT,  0, offsetof(MatroskaTrack, flag_forced),  { .u = 0 } },
    { MATROSKA_ID_TRACKVIDEO,            EBML_NEST,  0, offsetof(MatroskaTrack, video),        { .n = matroska_track_video } },
    { MATROSKA_ID_TRACKAUDIO,            EBML_NEST,  0, offsetof(MatroskaTrack, audio),        { .n = matroska_track_audio } },
    { MATROSKA_ID_TRACKOPERATION,        EBML_NEST,  0, offsetof(MatroskaTrack, operation),    { .n = matroska_track_operation } },
    { MATROSKA_ID_TRACKCONTENTENCODINGS, EBML_NEST,  0, 0,                                     { .n = matroska_track_encodings } },
    { MATROSKA_ID_TRACKMAXBLKADDID,      EBML_UINT,  0, offsetof(MatroskaTrack, max_block_additional_id) },
    { MATROSKA_ID_SEEKPREROLL,           EBML_UINT,  0, offsetof(MatroskaTrack, seek_preroll) },
    { MATROSKA_ID_TRACKFLAGENABLED,      EBML_NONE },
    { MATROSKA_ID_TRACKFLAGLACING,       EBML_NONE },
    { MATROSKA_ID_CODECNAME,             EBML_NONE },
    { MATROSKA_ID_CODECDECODEALL,        EBML_NONE },
    { MATROSKA_ID_CODECINFOURL,          EBML_NONE },
    { MATROSKA_ID_CODECDOWNLOADURL,      EBML_NONE },
    { MATROSKA_ID_TRACKMINCACHE,         EBML_NONE },
    { MATROSKA_ID_TRACKMAXCACHE,         EBML_NONE },
    { 0 }
};

static const EbmlSyntax matroska_tracks[] = {
    { MATROSKA_ID_TRACKENTRY, EBML_NEST, sizeof(MatroskaTrack), offsetof(MatroskaDemuxContext, tracks), { .n = matroska_track } },
    { 0 }
};

static const EbmlSyntax matroska_attachment[] = {
    { MATROSKA_ID_FILEUID,      EBML_UINT, 0, offsetof(MatroskaAttachment, uid) },
    { MATROSKA_ID_FILENAME,     EBML_UTF8, 0, offsetof(MatroskaAttachment, filename) },
    { MATROSKA_ID_FILEMIMETYPE, EBML_STR,  0, offsetof(MatroskaAttachment, mime) },
    { MATROSKA_ID_FILEDATA,     EBML_BIN,  0, offsetof(MatroskaAttachment, bin) },
    { MATROSKA_ID_FILEDESC,     EBML_NONE },
    { 0 }
};

static const EbmlSyntax matroska_attachments[] = {
    { MATROSKA_ID_ATTACHEDFILE, EBML_NEST, sizeof(MatroskaAttachment), offsetof(MatroskaDemuxContext, attachments), { .n = matroska_attachment } },
    { 0 }
};

static const EbmlSyntax matroska_chapter_display[] = {
    { MATROSKA_ID_CHAPSTRING,  EBML_UTF8, 0, offsetof(MatroskaChapter, title) },
    { MATROSKA_ID_CHAPLANG,    EBML_NONE },
    { MATROSKA_ID_CHAPCOUNTRY, EBML_NONE },
    { 0 }
};

static const EbmlSyntax matroska_chapter_entry[] = {
    { MATROSKA_ID_CHAPTERTIMESTART,   EBML_UINT, 0, offsetof(MatroskaChapter, start), { .u = AV_NOPTS_VALUE } },
    { MATROSKA_ID_CHAPTERTIMEEND,     EBML_UINT, 0, offsetof(MatroskaChapter, end),   { .u = AV_NOPTS_VALUE } },
    { MATROSKA_ID_CHAPTERUID,         EBML_UINT, 0, offsetof(MatroskaChapter, uid) },
    { MATROSKA_ID_CHAPTERDISPLAY,     EBML_NEST, 0,                        0,         { .n = matroska_chapter_display } },
    { MATROSKA_ID_CHAPTERFLAGHIDDEN,  EBML_NONE },
    { MATROSKA_ID_CHAPTERFLAGENABLED, EBML_NONE },
    { MATROSKA_ID_CHAPTERPHYSEQUIV,   EBML_NONE },
    { MATROSKA_ID_CHAPTERATOM,        EBML_NONE },
    { 0 }
};

static const EbmlSyntax matroska_chapter[] = {
    { MATROSKA_ID_CHAPTERATOM,        EBML_NEST, sizeof(MatroskaChapter), offsetof(MatroskaDemuxContext, chapters), { .n = matroska_chapter_entry } },
    { MATROSKA_ID_EDITIONUID,         EBML_NONE },
    { MATROSKA_ID_EDITIONFLAGHIDDEN,  EBML_NONE },
    { MATROSKA_ID_EDITIONFLAGDEFAULT, EBML_NONE },
    { MATROSKA_ID_EDITIONFLAGORDERED, EBML_NONE },
    { 0 }
};

static const EbmlSyntax matroska_chapters[] = {
    { MATROSKA_ID_EDITIONENTRY, EBML_NEST, 0, 0, { .n = matroska_chapter } },
    { 0 }
};

static const EbmlSyntax matroska_index_pos[] = {
    { MATROSKA_ID_CUETRACK,           EBML_UINT, 0, offsetof(MatroskaIndexPos, track) },
    { MATROSKA_ID_CUECLUSTERPOSITION, EBML_UINT, 0, offsetof(MatroskaIndexPos, pos) },
    { MATROSKA_ID_CUERELATIVEPOSITION,EBML_NONE },
    { MATROSKA_ID_CUEDURATION,        EBML_NONE },
    { MATROSKA_ID_CUEBLOCKNUMBER,     EBML_NONE },
    { 0 }
};

static const EbmlSyntax matroska_index_entry[] = {
    { MATROSKA_ID_CUETIME,          EBML_UINT, 0,                        offsetof(MatroskaIndex, time) },
    { MATROSKA_ID_CUETRACKPOSITION, EBML_NEST, sizeof(MatroskaIndexPos), offsetof(MatroskaIndex, pos), { .n = matroska_index_pos } },
    { 0 }
};

static const EbmlSyntax matroska_index[] = {
    { MATROSKA_ID_POINTENTRY, EBML_NEST, sizeof(MatroskaIndex), offsetof(MatroskaDemuxContext, index), { .n = matroska_index_entry } },
    { 0 }
};

static const EbmlSyntax matroska_simpletag[] = {
    { MATROSKA_ID_TAGNAME,        EBML_UTF8, 0,                   offsetof(MatroskaTag, name) },
    { MATROSKA_ID_TAGSTRING,      EBML_UTF8, 0,                   offsetof(MatroskaTag, string) },
    { MATROSKA_ID_TAGLANG,        EBML_STR,  0,                   offsetof(MatroskaTag, lang), { .s = "und" } },
    { MATROSKA_ID_TAGDEFAULT,     EBML_UINT, 0,                   offsetof(MatroskaTag, def) },
    { MATROSKA_ID_TAGDEFAULT_BUG, EBML_UINT, 0,                   offsetof(MatroskaTag, def) },
    { MATROSKA_ID_SIMPLETAG,      EBML_NEST, sizeof(MatroskaTag), offsetof(MatroskaTag, sub),  { .n = matroska_simpletag } },
    { 0 }
};

static const EbmlSyntax matroska_tagtargets[] = {
    { MATROSKA_ID_TAGTARGETS_TYPE,       EBML_STR,  0, offsetof(MatroskaTagTarget, type) },
    { MATROSKA_ID_TAGTARGETS_TYPEVALUE,  EBML_UINT, 0, offsetof(MatroskaTagTarget, typevalue), { .u = 50 } },
    { MATROSKA_ID_TAGTARGETS_TRACKUID,   EBML_UINT, 0, offsetof(MatroskaTagTarget, trackuid) },
    { MATROSKA_ID_TAGTARGETS_CHAPTERUID, EBML_UINT, 0, offsetof(MatroskaTagTarget, chapteruid) },
    { MATROSKA_ID_TAGTARGETS_ATTACHUID,  EBML_UINT, 0, offsetof(MatroskaTagTarget, attachuid) },
    { 0 }
};

static const EbmlSyntax matroska_tag[] = {
    { MATROSKA_ID_SIMPLETAG,  EBML_NEST, sizeof(MatroskaTag), offsetof(MatroskaTags, tag),    { .n = matroska_simpletag } },
    { MATROSKA_ID_TAGTARGETS, EBML_NEST, 0,                   offsetof(MatroskaTags, target), { .n = matroska_tagtargets } },
    { 0 }
};

static const EbmlSyntax matroska_tags[] = {
    { MATROSKA_ID_TAG, EBML_NEST, sizeof(MatroskaTags), offsetof(MatroskaDemuxContext, tags), { .n = matroska_tag } },
    { 0 }
};

static const EbmlSyntax matroska_seekhead_entry[] = {
    { MATROSKA_ID_SEEKID,       EBML_UINT, 0, offsetof(MatroskaSeekhead, id) },
    { MATROSKA_ID_SEEKPOSITION, EBML_UINT, 0, offsetof(MatroskaSeekhead, pos), { .u = -1 } },
    { 0 }
};

static const EbmlSyntax matroska_seekhead[] = {
    { MATROSKA_ID_SEEKENTRY, EBML_NEST, sizeof(MatroskaSeekhead), offsetof(MatroskaDemuxContext, seekhead), { .n = matroska_seekhead_entry } },
    { 0 }
};

static const EbmlSyntax matroska_segment[] = {
    { MATROSKA_ID_INFO,        EBML_LEVEL1, 0, 0, { .n = matroska_info } },
    { MATROSKA_ID_TRACKS,      EBML_LEVEL1, 0, 0, { .n = matroska_tracks } },
    { MATROSKA_ID_ATTACHMENTS, EBML_LEVEL1, 0, 0, { .n = matroska_attachments } },
    { MATROSKA_ID_CHAPTERS,    EBML_LEVEL1, 0, 0, { .n = matroska_chapters } },
    { MATROSKA_ID_CUES,        EBML_LEVEL1, 0, 0, { .n = matroska_index } },
    { MATROSKA_ID_TAGS,        EBML_LEVEL1, 0, 0, { .n = matroska_tags } },
    { MATROSKA_ID_SEEKHEAD,    EBML_LEVEL1, 0, 0, { .n = matroska_seekhead } },
    { MATROSKA_ID_CLUSTER,     EBML_STOP },
    { 0 }
};

static const EbmlSyntax matroska_segments[] = {
    { MATROSKA_ID_SEGMENT, EBML_NEST, 0, 0, { .n = matroska_segment } },
    { 0 }
};

static const EbmlSyntax matroska_blockmore[] = {
    { MATROSKA_ID_BLOCKADDID,      EBML_UINT, 0, offsetof(MatroskaBlock,additional_id) },
    { MATROSKA_ID_BLOCKADDITIONAL, EBML_BIN,  0, offsetof(MatroskaBlock,additional) },
    { 0 }
};

static const EbmlSyntax matroska_blockadditions[] = {
    { MATROSKA_ID_BLOCKMORE, EBML_NEST, 0, 0, {.n = matroska_blockmore} },
    { 0 }
};

static const EbmlSyntax matroska_blockgroup[] = {
    { MATROSKA_ID_BLOCK,          EBML_BIN,  0, offsetof(MatroskaBlock, bin) },
    { MATROSKA_ID_BLOCKADDITIONS, EBML_NEST, 0, 0, { .n = matroska_blockadditions} },
    { MATROSKA_ID_SIMPLEBLOCK,    EBML_BIN,  0, offsetof(MatroskaBlock, bin) },
    { MATROSKA_ID_BLOCKDURATION,  EBML_UINT, 0, offsetof(MatroskaBlock, duration) },
    { MATROSKA_ID_DISCARDPADDING, EBML_SINT, 0, offsetof(MatroskaBlock, discard_padding) },
    { MATROSKA_ID_BLOCKREFERENCE, EBML_SINT, 0, offsetof(MatroskaBlock, reference) },
    { MATROSKA_ID_CODECSTATE,     EBML_NONE },
    {                          1, EBML_UINT, 0, offsetof(MatroskaBlock, non_simple), { .u = 1 } },
    { 0 }
};

static const EbmlSyntax matroska_cluster[] = {
    { MATROSKA_ID_CLUSTERTIMECODE, EBML_UINT, 0,                     offsetof(MatroskaCluster, timecode) },
    { MATROSKA_ID_BLOCKGROUP,      EBML_NEST, sizeof(MatroskaBlock), offsetof(MatroskaCluster, blocks), { .n = matroska_blockgroup } },
    { MATROSKA_ID_SIMPLEBLOCK,     EBML_PASS, sizeof(MatroskaBlock), offsetof(MatroskaCluster, blocks), { .n = matroska_blockgroup } },
    { MATROSKA_ID_CLUSTERPOSITION, EBML_NONE },
    { MATROSKA_ID_CLUSTERPREVSIZE, EBML_NONE },
    { 0 }
};

static const EbmlSyntax matroska_clusters[] = {
    { MATROSKA_ID_CLUSTER,  EBML_NEST, 0, 0, { .n = matroska_cluster } },
    { MATROSKA_ID_INFO,     EBML_NONE },
    { MATROSKA_ID_CUES,     EBML_NONE },
    { MATROSKA_ID_TAGS,     EBML_NONE },
    { MATROSKA_ID_SEEKHEAD, EBML_NONE },
    { 0 }
};

static const EbmlSyntax matroska_cluster_incremental_parsing[] = {
    { MATROSKA_ID_CLUSTERTIMECODE, EBML_UINT, 0,                     offsetof(MatroskaCluster, timecode) },
    { MATROSKA_ID_BLOCKGROUP,      EBML_NEST, sizeof(MatroskaBlock), offsetof(MatroskaCluster, blocks), { .n = matroska_blockgroup } },
    { MATROSKA_ID_SIMPLEBLOCK,     EBML_PASS, sizeof(MatroskaBlock), offsetof(MatroskaCluster, blocks), { .n = matroska_blockgroup } },
    { MATROSKA_ID_CLUSTERPOSITION, EBML_NONE },
    { MATROSKA_ID_CLUSTERPREVSIZE, EBML_NONE },
    { MATROSKA_ID_INFO,            EBML_NONE },
    { MATROSKA_ID_CUES,            EBML_NONE },
    { MATROSKA_ID_TAGS,            EBML_NONE },
    { MATROSKA_ID_SEEKHEAD,        EBML_NONE },
    { MATROSKA_ID_CLUSTER,         EBML_STOP },
    { 0 }
};

static const EbmlSyntax matroska_cluster_incremental[] = {
    { MATROSKA_ID_CLUSTERTIMECODE, EBML_UINT, 0, offsetof(MatroskaCluster, timecode) },
    { MATROSKA_ID_BLOCKGROUP,      EBML_STOP },
    { MATROSKA_ID_SIMPLEBLOCK,     EBML_STOP },
    { MATROSKA_ID_CLUSTERPOSITION, EBML_NONE },
    { MATROSKA_ID_CLUSTERPREVSIZE, EBML_NONE },
    { 0 }
};

static const EbmlSyntax matroska_clusters_incremental[] = {
    { MATROSKA_ID_CLUSTER,  EBML_NEST, 0, 0, { .n = matroska_cluster_incremental } },
    { MATROSKA_ID_INFO,     EBML_NONE },
    { MATROSKA_ID_CUES,     EBML_NONE },
    { MATROSKA_ID_TAGS,     EBML_NONE },
    { MATROSKA_ID_SEEKHEAD, EBML_NONE },
    { 0 }
};

static const char *const matroska_doctypes[] = { "matroska", "webm" };

static int matroska_resync(MatroskaDemuxContext *matroska, int64_t last_pos)
{
    AVIOContext *pb = matroska->ctx->pb;
    uint32_t id;
    matroska->current_id = 0;
    matroska->num_levels = 0;

    /* seek to next position to resync from */
    if (avio_seek(pb, last_pos + 1, SEEK_SET) < 0)
        goto eof;

    id = avio_rb32(pb);

    // try to find a toplevel element
    while (!avio_feof(pb)) {
        if (id == MATROSKA_ID_INFO     || id == MATROSKA_ID_TRACKS      ||
            id == MATROSKA_ID_CUES     || id == MATROSKA_ID_TAGS        ||
            id == MATROSKA_ID_SEEKHEAD || id == MATROSKA_ID_ATTACHMENTS ||
            id == MATROSKA_ID_CLUSTER  || id == MATROSKA_ID_CHAPTERS) {
            matroska->current_id = id;
            return 0;
        }
        id = (id << 8) | avio_r8(pb);
    }

eof:
    matroska->done = 1;
    return AVERROR_EOF;
}

/*
 * Return: Whether we reached the end of a level in the hierarchy or not.
 */
static int ebml_level_end(MatroskaDemuxContext *matroska)
{
    AVIOContext *pb = matroska->ctx->pb;
    int64_t pos = avio_tell(pb);

    if (matroska->num_levels > 0) {
        MatroskaLevel *level = &matroska->levels[matroska->num_levels - 1];
        if (pos - level->start >= level->length || matroska->current_id) {
            matroska->num_levels--;
            return 1;
        }
    }
    return (matroska->is_live && matroska->ctx->pb->eof_reached) ? 1 : 0;
}

/*
 * Read: an "EBML number", which is defined as a variable-length
 * array of bytes. The first byte indicates the length by giving a
 * number of 0-bits followed by a one. The position of the first
 * "one" bit inside the first byte indicates the length of this
 * number.
 * Returns: number of bytes read, < 0 on error
 */
static int ebml_read_num(MatroskaDemuxContext *matroska, AVIOContext *pb,
                         int max_size, uint64_t *number)
{
    int read = 1, n = 1;
    uint64_t total = 0;

    /* The first byte tells us the length in bytes - avio_r8() can normally
     * return 0, but since that's not a valid first ebmlID byte, we can
     * use it safely here to catch EOS. */
    if (!(total = avio_r8(pb))) {
        /* we might encounter EOS here */
        if (!avio_feof(pb)) {
            int64_t pos = avio_tell(pb);
            av_log(matroska->ctx, AV_LOG_ERROR,
                   "Read error at pos. %"PRIu64" (0x%"PRIx64")\n",
                   pos, pos);
            return pb->error ? pb->error : AVERROR(EIO);
        }
        return AVERROR_EOF;
    }

    /* get the length of the EBML number */
    read = 8 - ff_log2_tab[total];
    if (read > max_size) {
        int64_t pos = avio_tell(pb) - 1;
        av_log(matroska->ctx, AV_LOG_ERROR,
               "Invalid EBML number size tag 0x%02x at pos %"PRIu64" (0x%"PRIx64")\n",
               (uint8_t) total, pos, pos);
        return AVERROR_INVALIDDATA;
    }

    /* read out length */
    total ^= 1 << ff_log2_tab[total];
    while (n++ < read)
        total = (total << 8) | avio_r8(pb);

    *number = total;

    return read;
}

/**
 * Read a EBML length value.
 * This needs special handling for the "unknown length" case which has multiple
 * encodings.
 */
static int ebml_read_length(MatroskaDemuxContext *matroska, AVIOContext *pb,
                            uint64_t *number)
{
    int res = ebml_read_num(matroska, pb, 8, number);
    if (res > 0 && *number + 1 == 1ULL << (7 * res))
        *number = 0xffffffffffffffULL;
    return res;
}

/*
 * Read the next element as an unsigned int.
 * 0 is success, < 0 is failure.
 */
static int ebml_read_uint(AVIOContext *pb, int size, uint64_t *num)
{
    int n = 0;

    if (size > 8)
        return AVERROR_INVALIDDATA;

    /* big-endian ordering; build up number */
    *num = 0;
    while (n++ < size)
        *num = (*num << 8) | avio_r8(pb);

    return 0;
}

/*
 * Read the next element as a signed int.
 * 0 is success, < 0 is failure.
 */
static int ebml_read_sint(AVIOContext *pb, int size, int64_t *num)
{
    int n = 1;

    if (size > 8)
        return AVERROR_INVALIDDATA;

    if (size == 0) {
        *num = 0;
    } else {
        *num = sign_extend(avio_r8(pb), 8);

        /* big-endian ordering; build up number */
        while (n++ < size)
            *num = ((uint64_t)*num << 8) | avio_r8(pb);
    }

    return 0;
}

/*
 * Read the next element as a float.
 * 0 is success, < 0 is failure.
 */
static int ebml_read_float(AVIOContext *pb, int size, double *num)
{
    if (size == 0)
        *num = 0;
    else if (size == 4)
        *num = av_int2float(avio_rb32(pb));
    else if (size == 8)
        *num = av_int2double(avio_rb64(pb));
    else
        return AVERROR_INVALIDDATA;

    return 0;
}

/*
 * Read the next element as an ASCII string.
 * 0 is success, < 0 is failure.
 */
static int ebml_read_ascii(AVIOContext *pb, int size, char **str)
{
    char *res;

    /* EBML strings are usually not 0-terminated, so we allocate one
     * byte more, read the string and NULL-terminate it ourselves. */
    if (!(res = av_malloc(size + 1)))
        return AVERROR(ENOMEM);
    if (avio_read(pb, (uint8_t *) res, size) != size) {
        av_free(res);
        return AVERROR(EIO);
    }
    (res)[size] = '\0';
    av_free(*str);
    *str = res;

    return 0;
}

/*
 * Read the next element as binary data.
 * 0 is success, < 0 is failure.
 */
static int ebml_read_binary(AVIOContext *pb, int length, EbmlBin *bin)
{
    av_fast_padded_malloc(&bin->data, &bin->size, length);
    if (!bin->data)
        return AVERROR(ENOMEM);

    bin->size = length;
    bin->pos  = avio_tell(pb);
    if (avio_read(pb, bin->data, length) != length) {
        av_freep(&bin->data);
        bin->size = 0;
        return AVERROR(EIO);
    }

    return 0;
}

/*
 * Read the next element, but only the header. The contents
 * are supposed to be sub-elements which can be read separately.
 * 0 is success, < 0 is failure.
 */
static int ebml_read_master(MatroskaDemuxContext *matroska, uint64_t length)
{
    AVIOContext *pb = matroska->ctx->pb;
    MatroskaLevel *level;

    if (matroska->num_levels >= EBML_MAX_DEPTH) {
        av_log(matroska->ctx, AV_LOG_ERROR,
               "File moves beyond max. allowed depth (%d)\n", EBML_MAX_DEPTH);
        return AVERROR(ENOSYS);
    }

    level         = &matroska->levels[matroska->num_levels++];
    level->start  = avio_tell(pb);
    level->length = length;

    return 0;
}

/*
 * Read signed/unsigned "EBML" numbers.
 * Return: number of bytes processed, < 0 on error
 */
static int matroska_ebmlnum_uint(MatroskaDemuxContext *matroska,
                                 uint8_t *data, uint32_t size, uint64_t *num)
{
    AVIOContext pb;
    ffio_init_context(&pb, data, size, 0, NULL, NULL, NULL, NULL);
    return ebml_read_num(matroska, &pb, FFMIN(size, 8), num);
}

/*
 * Same as above, but signed.
 */
static int matroska_ebmlnum_sint(MatroskaDemuxContext *matroska,
                                 uint8_t *data, uint32_t size, int64_t *num)
{
    uint64_t unum;
    int res;

    /* read as unsigned number first */
    if ((res = matroska_ebmlnum_uint(matroska, data, size, &unum)) < 0)
        return res;

    /* make signed (weird way) */
    *num = unum - ((1LL << (7 * res - 1)) - 1);

    return res;
}

static int ebml_parse_elem(MatroskaDemuxContext *matroska,
                           EbmlSyntax *syntax, void *data);

static int ebml_parse_id(MatroskaDemuxContext *matroska, EbmlSyntax *syntax,
                         uint32_t id, void *data)
{
    int i;
    for (i = 0; syntax[i].id; i++)
        if (id == syntax[i].id)
            break;
    if (!syntax[i].id && id == MATROSKA_ID_CLUSTER &&
        matroska->num_levels > 0                   &&
        matroska->levels[matroska->num_levels - 1].length == 0xffffffffffffff)
        return 0;  // we reached the end of an unknown size cluster
    if (!syntax[i].id && id != EBML_ID_VOID && id != EBML_ID_CRC32) {
        av_log(matroska->ctx, AV_LOG_DEBUG, "Unknown entry 0x%"PRIX32"\n", id);
    }
    return ebml_parse_elem(matroska, &syntax[i], data);
}

static int ebml_parse(MatroskaDemuxContext *matroska, EbmlSyntax *syntax,
                      void *data)
{
    if (!matroska->current_id) {
        uint64_t id;
        int res = ebml_read_num(matroska, matroska->ctx->pb, 4, &id);
        if (res < 0) {
            // in live mode, finish parsing if EOF is reached.
            return (matroska->is_live && matroska->ctx->pb->eof_reached &&
                    res == AVERROR_EOF) ? 1 : res;
        }
        matroska->current_id = id | 1 << 7 * res;
    }
    return ebml_parse_id(matroska, syntax, matroska->current_id, data);
}

static int ebml_parse_nest(MatroskaDemuxContext *matroska, EbmlSyntax *syntax,
                           void *data)
{
    int i, res = 0;

    for (i = 0; syntax[i].id; i++)
        switch (syntax[i].type) {
        case EBML_UINT:
            *(uint64_t *) ((char *) data + syntax[i].data_offset) = syntax[i].def.u;
            break;
        case EBML_FLOAT:
            *(double *) ((char *) data + syntax[i].data_offset) = syntax[i].def.f;
            break;
        case EBML_STR:
        case EBML_UTF8:
            // the default may be NULL
            if (syntax[i].def.s) {
                uint8_t **dst = (uint8_t **) ((uint8_t *) data + syntax[i].data_offset);
                *dst = av_strdup(syntax[i].def.s);
                if (!*dst)
                    return AVERROR(ENOMEM);
            }
            break;
        }

    while (!res && !ebml_level_end(matroska))
        res = ebml_parse(matroska, syntax, data);

    return res;
}

static int is_ebml_id_valid(uint32_t id)
{
    // Due to endian nonsense in Matroska, the highest byte with any bits set
    // will contain the leading length bit. This bit in turn identifies the
    // total byte length of the element by its position within the byte.
    unsigned int bits = av_log2(id);
    return id && (bits + 7) / 8 ==  (8 - bits % 8);
}

/*
 * Allocate and return the entry for the level1 element with the given ID. If
 * an entry already exists, return the existing entry.
 */
static MatroskaLevel1Element *matroska_find_level1_elem(MatroskaDemuxContext *matroska,
                                                        uint32_t id)
{
    int i;
    MatroskaLevel1Element *elem;

    if (!is_ebml_id_valid(id))
        return NULL;

    // Some files link to all clusters; useless.
    if (id == MATROSKA_ID_CLUSTER)
        return NULL;

    // There can be multiple seekheads.
    if (id != MATROSKA_ID_SEEKHEAD) {
        for (i = 0; i < matroska->num_level1_elems; i++) {
            if (matroska->level1_elems[i].id == id)
                return &matroska->level1_elems[i];
        }
    }

    // Only a completely broken file would have more elements.
    // It also provides a low-effort way to escape from circular seekheads
    // (every iteration will add a level1 entry).
    if (matroska->num_level1_elems >= FF_ARRAY_ELEMS(matroska->level1_elems)) {
        av_log(matroska->ctx, AV_LOG_ERROR, "Too many level1 elements or circular seekheads.\n");
        return NULL;
    }

    elem = &matroska->level1_elems[matroska->num_level1_elems++];
    *elem = (MatroskaLevel1Element){.id = id};

    return elem;
}

static int ebml_parse_elem(MatroskaDemuxContext *matroska,
                           EbmlSyntax *syntax, void *data)
{
    static const uint64_t max_lengths[EBML_TYPE_COUNT] = {
        [EBML_UINT]  = 8,
        [EBML_FLOAT] = 8,
        // max. 16 MB for strings
        [EBML_STR]   = 0x1000000,
        [EBML_UTF8]  = 0x1000000,
        // max. 256 MB for binary data
        [EBML_BIN]   = 0x10000000,
        // no limits for anything else
    };
    AVIOContext *pb = matroska->ctx->pb;
    uint32_t id = syntax->id;
    uint64_t length;
    int res;
    void *newelem;
    MatroskaLevel1Element *level1_elem;

    data = (char *) data + syntax->data_offset;
    if (syntax->list_elem_size) {
        EbmlList *list = data;
        newelem = av_realloc_array(list->elem, list->nb_elem + 1, syntax->list_elem_size);
        if (!newelem)
            return AVERROR(ENOMEM);
        list->elem = newelem;
        data = (char *) list->elem + list->nb_elem * syntax->list_elem_size;
        memset(data, 0, syntax->list_elem_size);
        list->nb_elem++;
    }

    if (syntax->type != EBML_PASS && syntax->type != EBML_STOP) {
        matroska->current_id = 0;
        if ((res = ebml_read_length(matroska, pb, &length)) < 0)
            return res;
        if (max_lengths[syntax->type] && length > max_lengths[syntax->type]) {
            av_log(matroska->ctx, AV_LOG_ERROR,
                   "Invalid length 0x%"PRIx64" > 0x%"PRIx64" for syntax element %i\n",
                   length, max_lengths[syntax->type], syntax->type);
            return AVERROR_INVALIDDATA;
        }
    }

    switch (syntax->type) {
    case EBML_UINT:
        res = ebml_read_uint(pb, length, data);
        break;
    case EBML_SINT:
        res = ebml_read_sint(pb, length, data);
        break;
    case EBML_FLOAT:
        res = ebml_read_float(pb, length, data);
        break;
    case EBML_STR:
    case EBML_UTF8:
        res = ebml_read_ascii(pb, length, data);
        break;
    case EBML_BIN:
        res = ebml_read_binary(pb, length, data);
        break;
    case EBML_LEVEL1:
    case EBML_NEST:
        if ((res = ebml_read_master(matroska, length)) < 0)
            return res;
        if (id == MATROSKA_ID_SEGMENT)
            matroska->segment_start = avio_tell(matroska->ctx->pb);
        if (id == MATROSKA_ID_CUES)
            matroska->cues_parsing_deferred = 0;
        if (syntax->type == EBML_LEVEL1 &&
            (level1_elem = matroska_find_level1_elem(matroska, syntax->id))) {
            if (level1_elem->parsed)
                av_log(matroska->ctx, AV_LOG_ERROR, "Duplicate element\n");
            level1_elem->parsed = 1;
        }
        return ebml_parse_nest(matroska, syntax->def.n, data);
    case EBML_PASS:
        return ebml_parse_id(matroska, syntax->def.n, id, data);
    case EBML_STOP:
        return 1;
    default:
        if (ffio_limit(pb, length) != length)
            return AVERROR(EIO);
        return avio_skip(pb, length) < 0 ? AVERROR(EIO) : 0;
    }
    if (res == AVERROR_INVALIDDATA)
        av_log(matroska->ctx, AV_LOG_ERROR, "Invalid element\n");
    else if (res == AVERROR(EIO))
        av_log(matroska->ctx, AV_LOG_ERROR, "Read error\n");
    return res;
}

static void ebml_free(EbmlSyntax *syntax, void *data)
{
    int i, j;
    for (i = 0; syntax[i].id; i++) {
        void *data_off = (char *) data + syntax[i].data_offset;
        switch (syntax[i].type) {
        case EBML_STR:
        case EBML_UTF8:
            av_freep(data_off);
            break;
        case EBML_BIN:
            av_freep(&((EbmlBin *) data_off)->data);
            break;
        case EBML_LEVEL1:
        case EBML_NEST:
            if (syntax[i].list_elem_size) {
                EbmlList *list = data_off;
                char *ptr = list->elem;
                for (j = 0; j < list->nb_elem;
                     j++, ptr += syntax[i].list_elem_size)
                    ebml_free(syntax[i].def.n, ptr);
                av_freep(&list->elem);
            } else
                ebml_free(syntax[i].def.n, data_off);
        default:
            break;
        }
    }
}

/*
 * Autodetecting...
 */
static int matroska_probe(AVProbeData *p)
{
    uint64_t total = 0;
    int len_mask = 0x80, size = 1, n = 1, i;

    /* EBML header? */
    if (AV_RB32(p->buf) != EBML_ID_HEADER)
        return 0;

    /* length of header */
    total = p->buf[4];
    while (size <= 8 && !(total & len_mask)) {
        size++;
        len_mask >>= 1;
    }
    if (size > 8)
        return 0;
    total &= (len_mask - 1);
    while (n < size)
        total = (total << 8) | p->buf[4 + n++];

    /* Does the probe data contain the whole header? */
    if (p->buf_size < 4 + size + total)
        return 0;

    /* The header should contain a known document type. For now,
     * we don't parse the whole header but simply check for the
     * availability of that array of characters inside the header.
     * Not fully fool-proof, but good enough. */
    for (i = 0; i < FF_ARRAY_ELEMS(matroska_doctypes); i++) {
        size_t probelen = strlen(matroska_doctypes[i]);
        if (total < probelen)
            continue;
        for (n = 4 + size; n <= 4 + size + total - probelen; n++)
            if (!memcmp(p->buf + n, matroska_doctypes[i], probelen))
                return AVPROBE_SCORE_MAX;
    }

    // probably valid EBML header but no recognized doctype
    return AVPROBE_SCORE_EXTENSION;
}

static MatroskaTrack *matroska_find_track_by_num(MatroskaDemuxContext *matroska,
                                                 int num)
{
    MatroskaTrack *tracks = matroska->tracks.elem;
    int i;

    for (i = 0; i < matroska->tracks.nb_elem; i++)
        if (tracks[i].num == num)
            return &tracks[i];

    av_log(matroska->ctx, AV_LOG_ERROR, "Invalid track number %d\n", num);
    return NULL;
}

static int matroska_decode_buffer(uint8_t **buf, int *buf_size,
                                  MatroskaTrack *track)
{
    MatroskaTrackEncoding *encodings = track->encodings.elem;
    uint8_t *data = *buf;
    int isize = *buf_size;
    uint8_t *pkt_data = NULL;
    uint8_t av_unused *newpktdata;
    int pkt_size = isize;
    int result = 0;
    int olen;

    if (pkt_size >= 10000000U)
        return AVERROR_INVALIDDATA;

    switch (encodings[0].compression.algo) {
    case MATROSKA_TRACK_ENCODING_COMP_HEADERSTRIP:
    {
        int header_size = encodings[0].compression.settings.size;
        uint8_t *header = encodings[0].compression.settings.data;

        if (header_size && !header) {
            av_log(NULL, AV_LOG_ERROR, "Compression size but no data in headerstrip\n");
            return -1;
        }

        if (!header_size)
            return 0;

        pkt_size = isize + header_size;
        pkt_data = av_malloc(pkt_size);
        if (!pkt_data)
            return AVERROR(ENOMEM);

        memcpy(pkt_data, header, header_size);
        memcpy(pkt_data + header_size, data, isize);
        break;
    }
#if CONFIG_LZO
    case MATROSKA_TRACK_ENCODING_COMP_LZO:
        do {
            olen       = pkt_size *= 3;
            newpktdata = av_realloc(pkt_data, pkt_size + AV_LZO_OUTPUT_PADDING);
            if (!newpktdata) {
                result = AVERROR(ENOMEM);
                goto failed;
            }
            pkt_data = newpktdata;
            result   = av_lzo1x_decode(pkt_data, &olen, data, &isize);
        } while (result == AV_LZO_OUTPUT_FULL && pkt_size < 10000000);
        if (result) {
            result = AVERROR_INVALIDDATA;
            goto failed;
        }
        pkt_size -= olen;
        break;
#endif
#if CONFIG_ZLIB
    case MATROSKA_TRACK_ENCODING_COMP_ZLIB:
    {
        z_stream zstream = { 0 };
        if (inflateInit(&zstream) != Z_OK)
            return -1;
        zstream.next_in  = data;
        zstream.avail_in = isize;
        do {
            pkt_size  *= 3;
            newpktdata = av_realloc(pkt_data, pkt_size);
            if (!newpktdata) {
                inflateEnd(&zstream);
                result = AVERROR(ENOMEM);
                goto failed;
            }
            pkt_data          = newpktdata;
            zstream.avail_out = pkt_size - zstream.total_out;
            zstream.next_out  = pkt_data + zstream.total_out;
            result = inflate(&zstream, Z_NO_FLUSH);
        } while (result == Z_OK && pkt_size < 10000000);
        pkt_size = zstream.total_out;
        inflateEnd(&zstream);
        if (result != Z_STREAM_END) {
            if (result == Z_MEM_ERROR)
                result = AVERROR(ENOMEM);
            else
                result = AVERROR_INVALIDDATA;
            goto failed;
        }
        break;
    }
#endif
#if CONFIG_BZLIB
    case MATROSKA_TRACK_ENCODING_COMP_BZLIB:
    {
        bz_stream bzstream = { 0 };
        if (BZ2_bzDecompressInit(&bzstream, 0, 0) != BZ_OK)
            return -1;
        bzstream.next_in  = data;
        bzstream.avail_in = isize;
        do {
            pkt_size  *= 3;
            newpktdata = av_realloc(pkt_data, pkt_size);
            if (!newpktdata) {
                BZ2_bzDecompressEnd(&bzstream);
                result = AVERROR(ENOMEM);
                goto failed;
            }
            pkt_data           = newpktdata;
            bzstream.avail_out = pkt_size - bzstream.total_out_lo32;
            bzstream.next_out  = pkt_data + bzstream.total_out_lo32;
            result = BZ2_bzDecompress(&bzstream);
        } while (result == BZ_OK && pkt_size < 10000000);
        pkt_size = bzstream.total_out_lo32;
        BZ2_bzDecompressEnd(&bzstream);
        if (result != BZ_STREAM_END) {
            if (result == BZ_MEM_ERROR)
                result = AVERROR(ENOMEM);
            else
                result = AVERROR_INVALIDDATA;
            goto failed;
        }
        break;
    }
#endif
    default:
        return AVERROR_INVALIDDATA;
    }

    *buf      = pkt_data;
    *buf_size = pkt_size;
    return 0;

failed:
    av_free(pkt_data);
    return result;
}

static void matroska_convert_tag(AVFormatContext *s, EbmlList *list,
                                 AVDictionary **metadata, char *prefix)
{
    MatroskaTag *tags = list->elem;
    char key[1024];
    int i;

    for (i = 0; i < list->nb_elem; i++) {
        const char *lang = tags[i].lang &&
                           strcmp(tags[i].lang, "und") ? tags[i].lang : NULL;

        if (!tags[i].name) {
            av_log(s, AV_LOG_WARNING, "Skipping invalid tag with no TagName.\n");
            continue;
        }
        if (prefix)
            snprintf(key, sizeof(key), "%s/%s", prefix, tags[i].name);
        else
            av_strlcpy(key, tags[i].name, sizeof(key));
        if (tags[i].def || !lang) {
            av_dict_set(metadata, key, tags[i].string, 0);
            if (tags[i].sub.nb_elem)
                matroska_convert_tag(s, &tags[i].sub, metadata, key);
        }
        if (lang) {
            av_strlcat(key, "-", sizeof(key));
            av_strlcat(key, lang, sizeof(key));
            av_dict_set(metadata, key, tags[i].string, 0);
            if (tags[i].sub.nb_elem)
                matroska_convert_tag(s, &tags[i].sub, metadata, key);
        }
    }
    ff_metadata_conv(metadata, NULL, ff_mkv_metadata_conv);
}

static void matroska_convert_tags(AVFormatContext *s)
{
    MatroskaDemuxContext *matroska = s->priv_data;
    MatroskaTags *tags = matroska->tags.elem;
    int i, j;

    for (i = 0; i < matroska->tags.nb_elem; i++) {
        if (tags[i].target.attachuid) {
            MatroskaAttachment *attachment = matroska->attachments.elem;
            int found = 0;
            for (j = 0; j < matroska->attachments.nb_elem; j++) {
                if (attachment[j].uid == tags[i].target.attachuid &&
                    attachment[j].stream) {
                    matroska_convert_tag(s, &tags[i].tag,
                                         &attachment[j].stream->metadata, NULL);
                    found = 1;
                }
            }
            if (!found) {
                av_log(NULL, AV_LOG_WARNING,
                       "The tags at index %d refer to a "
                       "non-existent attachment %"PRId64".\n",
                       i, tags[i].target.attachuid);
            }
        } else if (tags[i].target.chapteruid) {
            MatroskaChapter *chapter = matroska->chapters.elem;
            int found = 0;
            for (j = 0; j < matroska->chapters.nb_elem; j++) {
                if (chapter[j].uid == tags[i].target.chapteruid &&
                    chapter[j].chapter) {
                    matroska_convert_tag(s, &tags[i].tag,
                                         &chapter[j].chapter->metadata, NULL);
                    found = 1;
                }
            }
            if (!found) {
                av_log(NULL, AV_LOG_WARNING,
                       "The tags at index %d refer to a non-existent chapter "
                       "%"PRId64".\n",
                       i, tags[i].target.chapteruid);
            }
        } else if (tags[i].target.trackuid) {
            MatroskaTrack *track = matroska->tracks.elem;
            int found = 0;
            for (j = 0; j < matroska->tracks.nb_elem; j++) {
                if (track[j].uid == tags[i].target.trackuid &&
                    track[j].stream) {
                    matroska_convert_tag(s, &tags[i].tag,
                                         &track[j].stream->metadata, NULL);
                    found = 1;
               }
            }
            if (!found) {
                av_log(NULL, AV_LOG_WARNING,
                       "The tags at index %d refer to a non-existent track "
                       "%"PRId64".\n",
                       i, tags[i].target.trackuid);
            }
        } else {
            matroska_convert_tag(s, &tags[i].tag, &s->metadata,
                                 tags[i].target.type);
        }
    }
}

static int matroska_parse_seekhead_entry(MatroskaDemuxContext *matroska,
                                         uint64_t pos)
{
    uint32_t level_up       = matroska->level_up;
    uint32_t saved_id       = matroska->current_id;
    int64_t before_pos = avio_tell(matroska->ctx->pb);
    MatroskaLevel level;
    int64_t offset;
    int ret = 0;

    /* seek */
    offset = pos + matroska->segment_start;
    if (avio_seek(matroska->ctx->pb, offset, SEEK_SET) == offset) {
        /* We don't want to lose our seekhead level, so we add
         * a dummy. This is a crude hack. */
        if (matroska->num_levels == EBML_MAX_DEPTH) {
            av_log(matroska->ctx, AV_LOG_INFO,
                   "Max EBML element depth (%d) reached, "
                   "cannot parse further.\n", EBML_MAX_DEPTH);
            ret = AVERROR_INVALIDDATA;
        } else {
            level.start  = 0;
            level.length = (uint64_t) -1;
            matroska->levels[matroska->num_levels] = level;
            matroska->num_levels++;
            matroska->current_id                   = 0;

            ret = ebml_parse(matroska, matroska_segment, matroska);

            /* remove dummy level */
            while (matroska->num_levels) {
                uint64_t length = matroska->levels[--matroska->num_levels].length;
                if (length == (uint64_t) -1)
                    break;
            }
        }
    }
    /* seek back */
    avio_seek(matroska->ctx->pb, before_pos, SEEK_SET);
    matroska->level_up   = level_up;
    matroska->current_id = saved_id;

    return ret;
}

static void matroska_execute_seekhead(MatroskaDemuxContext *matroska)
{
    EbmlList *seekhead_list = &matroska->seekhead;
    int i;

    // we should not do any seeking in the streaming case
    if (!matroska->ctx->pb->seekable)
        return;

    for (i = 0; i < seekhead_list->nb_elem; i++) {
        MatroskaSeekhead *seekheads = seekhead_list->elem;
        uint32_t id  = seekheads[i].id;
        uint64_t pos = seekheads[i].pos;

        MatroskaLevel1Element *elem = matroska_find_level1_elem(matroska, id);
        if (!elem || elem->parsed)
            continue;

        elem->pos = pos;

        // defer cues parsing until we actually need cue data.
        if (id == MATROSKA_ID_CUES)
            continue;

        if (matroska_parse_seekhead_entry(matroska, pos) < 0) {
            // mark index as broken
            matroska->cues_parsing_deferred = -1;
            break;
        }

        elem->parsed = 1;
    }
}

static void matroska_add_index_entries(MatroskaDemuxContext *matroska)
{
    EbmlList *index_list;
    MatroskaIndex *index;
    uint64_t index_scale = 1;
    int i, j;

    if (matroska->ctx->flags & AVFMT_FLAG_IGNIDX)
        return;

    index_list = &matroska->index;
    index      = index_list->elem;
    if (index_list->nb_elem < 2)
        return;
    if (index[1].time > 1E14 / matroska->time_scale) {
        av_log(matroska->ctx, AV_LOG_WARNING, "Dropping apparently-broken index.\n");
        return;
    }
    for (i = 0; i < index_list->nb_elem; i++) {
        EbmlList *pos_list    = &index[i].pos;
        MatroskaIndexPos *pos = pos_list->elem;
        for (j = 0; j < pos_list->nb_elem; j++) {
            MatroskaTrack *track = matroska_find_track_by_num(matroska,
                                                              pos[j].track);
            if (track && track->stream)
                av_add_index_entry(track->stream,
                                   pos[j].pos + matroska->segment_start,
                                   index[i].time / index_scale, 0, 0,
                                   AVINDEX_KEYFRAME);
        }
    }
}

static void matroska_parse_cues(MatroskaDemuxContext *matroska) {
    int i;

    if (matroska->ctx->flags & AVFMT_FLAG_IGNIDX)
        return;

    for (i = 0; i < matroska->num_level1_elems; i++) {
        MatroskaLevel1Element *elem = &matroska->level1_elems[i];
        if (elem->id == MATROSKA_ID_CUES && !elem->parsed) {
            if (matroska_parse_seekhead_entry(matroska, elem->pos) < 0)
                matroska->cues_parsing_deferred = -1;
            elem->parsed = 1;
            break;
        }
    }

    matroska_add_index_entries(matroska);
}

static int matroska_aac_profile(char *codec_id)
{
    static const char *const aac_profiles[] = { "MAIN", "LC", "SSR" };
    int profile;

    for (profile = 0; profile < FF_ARRAY_ELEMS(aac_profiles); profile++)
        if (strstr(codec_id, aac_profiles[profile]))
            break;
    return profile + 1;
}

static int matroska_aac_sri(int samplerate)
{
    int sri;

    for (sri = 0; sri < FF_ARRAY_ELEMS(avpriv_mpeg4audio_sample_rates); sri++)
        if (avpriv_mpeg4audio_sample_rates[sri] == samplerate)
            break;
    return sri;
}

static void matroska_metadata_creation_time(AVDictionary **metadata, int64_t date_utc)
{
    char buffer[32];
    /* Convert to seconds and adjust by number of seconds between 2001-01-01 and Epoch */
    time_t creation_time = date_utc / 1000000000 + 978307200;
    struct tm tmpbuf, *ptm = gmtime_r(&creation_time, &tmpbuf);
    if (!ptm) return;
    if (strftime(buffer, sizeof(buffer), "%Y-%m-%d %H:%M:%S", ptm))
        av_dict_set(metadata, "creation_time", buffer, 0);
}

static int matroska_parse_flac(AVFormatContext *s,
                               MatroskaTrack *track,
                               int *offset)
{
    AVStream *st = track->stream;
    uint8_t *p = track->codec_priv.data;
    int size   = track->codec_priv.size;

    if (size < 8 + FLAC_STREAMINFO_SIZE || p[4] & 0x7f) {
        av_log(s, AV_LOG_WARNING, "Invalid FLAC private data\n");
        track->codec_priv.size = 0;
        return 0;
    }
    *offset = 8;
    track->codec_priv.size = 8 + FLAC_STREAMINFO_SIZE;

    p    += track->codec_priv.size;
    size -= track->codec_priv.size;

    /* parse the remaining metadata blocks if present */
    while (size >= 4) {
        int block_last, block_type, block_size;

        flac_parse_block_header(p, &block_last, &block_type, &block_size);

        p    += 4;
        size -= 4;
        if (block_size > size)
            return 0;

        /* check for the channel mask */
        if (block_type == FLAC_METADATA_TYPE_VORBIS_COMMENT) {
            AVDictionary *dict = NULL;
            AVDictionaryEntry *chmask;

            ff_vorbis_comment(s, &dict, p, block_size, 0);
            chmask = av_dict_get(dict, "WAVEFORMATEXTENSIBLE_CHANNEL_MASK", NULL, 0);
            if (chmask) {
                uint64_t mask = strtol(chmask->value, NULL, 0);
                if (!mask || mask & ~0x3ffffULL) {
                    av_log(s, AV_LOG_WARNING,
                           "Invalid value of WAVEFORMATEXTENSIBLE_CHANNEL_MASK\n");
                } else
                    st->codec->channel_layout = mask;
            }
            av_dict_free(&dict);
        }

        p    += block_size;
        size -= block_size;
    }

    return 0;
}

<<<<<<< HEAD
static void mkv_stereo_mode_display_mul(int stereo_mode, int *h_width, int *h_height)
{
    switch (stereo_mode) {
        case MATROSKA_VIDEO_STEREOMODE_TYPE_MONO:
        case MATROSKA_VIDEO_STEREOMODE_TYPE_CHECKERBOARD_RL:
        case MATROSKA_VIDEO_STEREOMODE_TYPE_CHECKERBOARD_LR:
        case MATROSKA_VIDEO_STEREOMODE_TYPE_BOTH_EYES_BLOCK_RL:
        case MATROSKA_VIDEO_STEREOMODE_TYPE_BOTH_EYES_BLOCK_LR:
            break;
        case MATROSKA_VIDEO_STEREOMODE_TYPE_RIGHT_LEFT:
        case MATROSKA_VIDEO_STEREOMODE_TYPE_LEFT_RIGHT:
        case MATROSKA_VIDEO_STEREOMODE_TYPE_COL_INTERLEAVED_RL:
        case MATROSKA_VIDEO_STEREOMODE_TYPE_COL_INTERLEAVED_LR:
            *h_width = 2;
            break;
        case MATROSKA_VIDEO_STEREOMODE_TYPE_BOTTOM_TOP:
        case MATROSKA_VIDEO_STEREOMODE_TYPE_TOP_BOTTOM:
        case MATROSKA_VIDEO_STEREOMODE_TYPE_ROW_INTERLEAVED_RL:
        case MATROSKA_VIDEO_STEREOMODE_TYPE_ROW_INTERLEAVED_LR:
            *h_height = 2;
            break;
=======
static void mkv_stereo_mode_display_mul(int stereo_mode,
                                        int *h_width, int *h_height)
{
    switch (stereo_mode) {
    case MATROSKA_VIDEO_STEREOMODE_TYPE_MONO:
    case MATROSKA_VIDEO_STEREOMODE_TYPE_CHECKERBOARD_RL:
    case MATROSKA_VIDEO_STEREOMODE_TYPE_CHECKERBOARD_LR:
    case MATROSKA_VIDEO_STEREOMODE_TYPE_BOTH_EYES_BLOCK_RL:
    case MATROSKA_VIDEO_STEREOMODE_TYPE_BOTH_EYES_BLOCK_LR:
        break;
    case MATROSKA_VIDEO_STEREOMODE_TYPE_RIGHT_LEFT:
    case MATROSKA_VIDEO_STEREOMODE_TYPE_LEFT_RIGHT:
    case MATROSKA_VIDEO_STEREOMODE_TYPE_COL_INTERLEAVED_RL:
    case MATROSKA_VIDEO_STEREOMODE_TYPE_COL_INTERLEAVED_LR:
        *h_width = 2;
        break;
    case MATROSKA_VIDEO_STEREOMODE_TYPE_BOTTOM_TOP:
    case MATROSKA_VIDEO_STEREOMODE_TYPE_TOP_BOTTOM:
    case MATROSKA_VIDEO_STEREOMODE_TYPE_ROW_INTERLEAVED_RL:
    case MATROSKA_VIDEO_STEREOMODE_TYPE_ROW_INTERLEAVED_LR:
        *h_height = 2;
        break;
>>>>>>> febfb49a
    }
}

static int matroska_parse_tracks(AVFormatContext *s)
{
    MatroskaDemuxContext *matroska = s->priv_data;
    MatroskaTrack *tracks = matroska->tracks.elem;
    AVStream *st;
    int i, j, ret;
    int k;

    for (i = 0; i < matroska->tracks.nb_elem; i++) {
        MatroskaTrack *track = &tracks[i];
        enum AVCodecID codec_id = AV_CODEC_ID_NONE;
        EbmlList *encodings_list = &track->encodings;
        MatroskaTrackEncoding *encodings = encodings_list->elem;
        uint8_t *extradata = NULL;
        int extradata_size = 0;
        int extradata_offset = 0;
        uint32_t fourcc = 0;
        AVIOContext b;
        char* key_id_base64 = NULL;
        int bit_depth = -1;

        /* Apply some sanity checks. */
        if (track->type != MATROSKA_TRACK_TYPE_VIDEO &&
            track->type != MATROSKA_TRACK_TYPE_AUDIO &&
            track->type != MATROSKA_TRACK_TYPE_SUBTITLE &&
            track->type != MATROSKA_TRACK_TYPE_METADATA) {
            av_log(matroska->ctx, AV_LOG_INFO,
                   "Unknown or unsupported track type %"PRIu64"\n",
                   track->type);
            continue;
        }
        if (!track->codec_id)
            continue;

        if (track->audio.samplerate < 0 || track->audio.samplerate > INT_MAX ||
            isnan(track->audio.samplerate)) {
            av_log(matroska->ctx, AV_LOG_WARNING,
                   "Invalid sample rate %f, defaulting to 8000 instead.\n",
                   track->audio.samplerate);
            track->audio.samplerate = 8000;
        }

        if (track->type == MATROSKA_TRACK_TYPE_VIDEO) {
            if (!track->default_duration && track->video.frame_rate > 0)
                track->default_duration = 1000000000 / track->video.frame_rate;
            if (track->video.display_width == -1)
                track->video.display_width = track->video.pixel_width;
            if (track->video.display_height == -1)
                track->video.display_height = track->video.pixel_height;
            if (track->video.color_space.size == 4)
                fourcc = AV_RL32(track->video.color_space.data);
        } else if (track->type == MATROSKA_TRACK_TYPE_AUDIO) {
            if (!track->audio.out_samplerate)
                track->audio.out_samplerate = track->audio.samplerate;
        }
        if (encodings_list->nb_elem > 1) {
            av_log(matroska->ctx, AV_LOG_ERROR,
                   "Multiple combined encodings not supported");
        } else if (encodings_list->nb_elem == 1) {
            if (encodings[0].type) {
                if (encodings[0].encryption.key_id.size > 0) {
                    /* Save the encryption key id to be stored later as a
                       metadata tag. */
                    const int b64_size = AV_BASE64_SIZE(encodings[0].encryption.key_id.size);
                    key_id_base64 = av_malloc(b64_size);
                    if (key_id_base64 == NULL)
                        return AVERROR(ENOMEM);

                    av_base64_encode(key_id_base64, b64_size,
                                     encodings[0].encryption.key_id.data,
                                     encodings[0].encryption.key_id.size);
                } else {
                    encodings[0].scope = 0;
                    av_log(matroska->ctx, AV_LOG_ERROR,
                           "Unsupported encoding type");
                }
            } else if (
#if CONFIG_ZLIB
                 encodings[0].compression.algo != MATROSKA_TRACK_ENCODING_COMP_ZLIB  &&
#endif
#if CONFIG_BZLIB
                 encodings[0].compression.algo != MATROSKA_TRACK_ENCODING_COMP_BZLIB &&
#endif
#if CONFIG_LZO
                 encodings[0].compression.algo != MATROSKA_TRACK_ENCODING_COMP_LZO   &&
#endif
                 encodings[0].compression.algo != MATROSKA_TRACK_ENCODING_COMP_HEADERSTRIP) {
                encodings[0].scope = 0;
                av_log(matroska->ctx, AV_LOG_ERROR,
                       "Unsupported encoding type");
            } else if (track->codec_priv.size && encodings[0].scope & 2) {
                uint8_t *codec_priv = track->codec_priv.data;
                int ret = matroska_decode_buffer(&track->codec_priv.data,
                                                 &track->codec_priv.size,
                                                 track);
                if (ret < 0) {
                    track->codec_priv.data = NULL;
                    track->codec_priv.size = 0;
                    av_log(matroska->ctx, AV_LOG_ERROR,
                           "Failed to decode codec private data\n");
                }

                if (codec_priv != track->codec_priv.data)
                    av_free(codec_priv);
            }
        }

        for (j = 0; ff_mkv_codec_tags[j].id != AV_CODEC_ID_NONE; j++) {
            if (!strncmp(ff_mkv_codec_tags[j].str, track->codec_id,
                         strlen(ff_mkv_codec_tags[j].str))) {
                codec_id = ff_mkv_codec_tags[j].id;
                break;
            }
        }

        st = track->stream = avformat_new_stream(s, NULL);
        if (!st) {
            av_free(key_id_base64);
            return AVERROR(ENOMEM);
        }

        if (key_id_base64) {
            /* export encryption key id as base64 metadata tag */
            av_dict_set(&st->metadata, "enc_key_id", key_id_base64, 0);
            av_freep(&key_id_base64);
        }

        if (!strcmp(track->codec_id, "V_MS/VFW/FOURCC") &&
             track->codec_priv.size >= 40               &&
            track->codec_priv.data) {
            track->ms_compat    = 1;
            bit_depth           = AV_RL16(track->codec_priv.data + 14);
            fourcc              = AV_RL32(track->codec_priv.data + 16);
            codec_id            = ff_codec_get_id(ff_codec_bmp_tags,
                                                  fourcc);
            if (!codec_id)
                codec_id        = ff_codec_get_id(ff_codec_movvideo_tags,
                                                  fourcc);
            extradata_offset    = 40;
        } else if (!strcmp(track->codec_id, "A_MS/ACM") &&
                   track->codec_priv.size >= 14         &&
                   track->codec_priv.data) {
            int ret;
            ffio_init_context(&b, track->codec_priv.data,
                              track->codec_priv.size,
                              0, NULL, NULL, NULL, NULL);
            ret = ff_get_wav_header(s, &b, st->codec, track->codec_priv.size, 0);
            if (ret < 0)
                return ret;
            codec_id         = st->codec->codec_id;
            fourcc           = st->codec->codec_tag;
            extradata_offset = FFMIN(track->codec_priv.size, 18);
        } else if (!strcmp(track->codec_id, "A_QUICKTIME")
                   && (track->codec_priv.size >= 86)
                   && (track->codec_priv.data)) {
            fourcc = AV_RL32(track->codec_priv.data + 4);
            codec_id = ff_codec_get_id(ff_codec_movaudio_tags, fourcc);
            if (ff_codec_get_id(ff_codec_movaudio_tags, AV_RL32(track->codec_priv.data))) {
                fourcc = AV_RL32(track->codec_priv.data);
                codec_id = ff_codec_get_id(ff_codec_movaudio_tags, fourcc);
            }
        } else if (!strcmp(track->codec_id, "V_QUICKTIME") &&
                   (track->codec_priv.size >= 21)          &&
                   (track->codec_priv.data)) {
            fourcc   = AV_RL32(track->codec_priv.data + 4);
            codec_id = ff_codec_get_id(ff_codec_movvideo_tags, fourcc);
            if (ff_codec_get_id(ff_codec_movvideo_tags, AV_RL32(track->codec_priv.data))) {
                fourcc   = AV_RL32(track->codec_priv.data);
                codec_id = ff_codec_get_id(ff_codec_movvideo_tags, fourcc);
            }
            if (codec_id == AV_CODEC_ID_NONE && AV_RL32(track->codec_priv.data+4) == AV_RL32("SMI "))
                codec_id = AV_CODEC_ID_SVQ3;
            if (codec_id == AV_CODEC_ID_NONE) {
                char buf[32];
                av_get_codec_tag_string(buf, sizeof(buf), fourcc);
                av_log(matroska->ctx, AV_LOG_ERROR,
                       "mov FourCC not found %s.\n", buf);
            }
        } else if (codec_id == AV_CODEC_ID_PCM_S16BE) {
            switch (track->audio.bitdepth) {
            case  8:
                codec_id = AV_CODEC_ID_PCM_U8;
                break;
            case 24:
                codec_id = AV_CODEC_ID_PCM_S24BE;
                break;
            case 32:
                codec_id = AV_CODEC_ID_PCM_S32BE;
                break;
            }
        } else if (codec_id == AV_CODEC_ID_PCM_S16LE) {
            switch (track->audio.bitdepth) {
            case  8:
                codec_id = AV_CODEC_ID_PCM_U8;
                break;
            case 24:
                codec_id = AV_CODEC_ID_PCM_S24LE;
                break;
            case 32:
                codec_id = AV_CODEC_ID_PCM_S32LE;
                break;
            }
        } else if (codec_id == AV_CODEC_ID_PCM_F32LE &&
                   track->audio.bitdepth == 64) {
            codec_id = AV_CODEC_ID_PCM_F64LE;
        } else if (codec_id == AV_CODEC_ID_AAC && !track->codec_priv.size) {
            int profile = matroska_aac_profile(track->codec_id);
            int sri     = matroska_aac_sri(track->audio.samplerate);
            extradata   = av_mallocz(5 + AV_INPUT_BUFFER_PADDING_SIZE);
            if (!extradata)
                return AVERROR(ENOMEM);
            extradata[0] = (profile << 3) | ((sri & 0x0E) >> 1);
            extradata[1] = ((sri & 0x01) << 7) | (track->audio.channels << 3);
            if (strstr(track->codec_id, "SBR")) {
                sri            = matroska_aac_sri(track->audio.out_samplerate);
                extradata[2]   = 0x56;
                extradata[3]   = 0xE5;
                extradata[4]   = 0x80 | (sri << 3);
                extradata_size = 5;
            } else
                extradata_size = 2;
        } else if (codec_id == AV_CODEC_ID_ALAC && track->codec_priv.size && track->codec_priv.size < INT_MAX - 12 - AV_INPUT_BUFFER_PADDING_SIZE) {
            /* Only ALAC's magic cookie is stored in Matroska's track headers.
             * Create the "atom size", "tag", and "tag version" fields the
             * decoder expects manually. */
            extradata_size = 12 + track->codec_priv.size;
            extradata      = av_mallocz(extradata_size +
                                        AV_INPUT_BUFFER_PADDING_SIZE);
            if (!extradata)
                return AVERROR(ENOMEM);
            AV_WB32(extradata, extradata_size);
            memcpy(&extradata[4], "alac", 4);
            AV_WB32(&extradata[8], 0);
            memcpy(&extradata[12], track->codec_priv.data,
                   track->codec_priv.size);
        } else if (codec_id == AV_CODEC_ID_TTA) {
            extradata_size = 30;
            extradata      = av_mallocz(extradata_size + AV_INPUT_BUFFER_PADDING_SIZE);
            if (!extradata)
                return AVERROR(ENOMEM);
            ffio_init_context(&b, extradata, extradata_size, 1,
                              NULL, NULL, NULL, NULL);
            avio_write(&b, "TTA1", 4);
            avio_wl16(&b, 1);
            if (track->audio.channels > UINT16_MAX ||
                track->audio.bitdepth > UINT16_MAX) {
                av_log(matroska->ctx, AV_LOG_WARNING,
                       "Too large audio channel number %"PRIu64
                       " or bitdepth %"PRIu64". Skipping track.\n",
                       track->audio.channels, track->audio.bitdepth);
                av_freep(&extradata);
                if (matroska->ctx->error_recognition & AV_EF_EXPLODE)
                    return AVERROR_INVALIDDATA;
                else
                    continue;
            }
            avio_wl16(&b, track->audio.channels);
            avio_wl16(&b, track->audio.bitdepth);
            if (track->audio.out_samplerate < 0 || track->audio.out_samplerate > INT_MAX)
                return AVERROR_INVALIDDATA;
            avio_wl32(&b, track->audio.out_samplerate);
            avio_wl32(&b, av_rescale((matroska->duration * matroska->time_scale),
                                     track->audio.out_samplerate,
                                     AV_TIME_BASE * 1000));
        } else if (codec_id == AV_CODEC_ID_RV10 ||
                   codec_id == AV_CODEC_ID_RV20 ||
                   codec_id == AV_CODEC_ID_RV30 ||
                   codec_id == AV_CODEC_ID_RV40) {
            extradata_offset = 26;
        } else if (codec_id == AV_CODEC_ID_RA_144) {
            track->audio.out_samplerate = 8000;
            track->audio.channels       = 1;
        } else if ((codec_id == AV_CODEC_ID_RA_288 ||
                    codec_id == AV_CODEC_ID_COOK   ||
                    codec_id == AV_CODEC_ID_ATRAC3 ||
                    codec_id == AV_CODEC_ID_SIPR)
                      && track->codec_priv.data) {
            int flavor;

            ffio_init_context(&b, track->codec_priv.data,
                              track->codec_priv.size,
                              0, NULL, NULL, NULL, NULL);
            avio_skip(&b, 22);
            flavor                       = avio_rb16(&b);
            track->audio.coded_framesize = avio_rb32(&b);
            avio_skip(&b, 12);
            track->audio.sub_packet_h    = avio_rb16(&b);
            track->audio.frame_size      = avio_rb16(&b);
            track->audio.sub_packet_size = avio_rb16(&b);
            if (flavor                        < 0 ||
                track->audio.coded_framesize <= 0 ||
                track->audio.sub_packet_h    <= 0 ||
                track->audio.frame_size      <= 0 ||
                track->audio.sub_packet_size <= 0)
                return AVERROR_INVALIDDATA;
            track->audio.buf = av_malloc_array(track->audio.sub_packet_h,
                                               track->audio.frame_size);
            if (!track->audio.buf)
                return AVERROR(ENOMEM);
            if (codec_id == AV_CODEC_ID_RA_288) {
                st->codec->block_align = track->audio.coded_framesize;
                track->codec_priv.size = 0;
            } else {
                if (codec_id == AV_CODEC_ID_SIPR && flavor < 4) {
                    static const int sipr_bit_rate[4] = { 6504, 8496, 5000, 16000 };
                    track->audio.sub_packet_size = ff_sipr_subpk_size[flavor];
                    st->codec->bit_rate          = sipr_bit_rate[flavor];
                }
                st->codec->block_align = track->audio.sub_packet_size;
                extradata_offset       = 78;
            }
        } else if (codec_id == AV_CODEC_ID_FLAC && track->codec_priv.size) {
            ret = matroska_parse_flac(s, track, &extradata_offset);
            if (ret < 0)
                return ret;
        } else if (codec_id == AV_CODEC_ID_PRORES && track->codec_priv.size == 4) {
            fourcc = AV_RL32(track->codec_priv.data);
        }
        track->codec_priv.size -= extradata_offset;

        if (codec_id == AV_CODEC_ID_NONE)
            av_log(matroska->ctx, AV_LOG_INFO,
                   "Unknown/unsupported AVCodecID %s.\n", track->codec_id);

        if (track->time_scale < 0.01)
            track->time_scale = 1.0;
        avpriv_set_pts_info(st, 64, matroska->time_scale * track->time_scale,
                            1000 * 1000 * 1000);    /* 64 bit pts in ns */

        /* convert the delay from ns to the track timebase */
        track->codec_delay = av_rescale_q(track->codec_delay,
                                          (AVRational){ 1, 1000000000 },
                                          st->time_base);

        st->codec->codec_id = codec_id;

        if (strcmp(track->language, "und"))
            av_dict_set(&st->metadata, "language", track->language, 0);
        av_dict_set(&st->metadata, "title", track->name, 0);

        if (track->flag_default)
            st->disposition |= AV_DISPOSITION_DEFAULT;
        if (track->flag_forced)
            st->disposition |= AV_DISPOSITION_FORCED;

        if (!st->codec->extradata) {
            if (extradata) {
                st->codec->extradata      = extradata;
                st->codec->extradata_size = extradata_size;
            } else if (track->codec_priv.data && track->codec_priv.size > 0) {
                if (ff_alloc_extradata(st->codec, track->codec_priv.size))
                    return AVERROR(ENOMEM);
                memcpy(st->codec->extradata,
                       track->codec_priv.data + extradata_offset,
                       track->codec_priv.size);
            }
        }

        if (track->type == MATROSKA_TRACK_TYPE_VIDEO) {
<<<<<<< HEAD
            MatroskaTrackPlane *planes = track->operation.combine_planes.elem;
            int display_width_mul = 1;
=======
            int display_width_mul  = 1;
>>>>>>> febfb49a
            int display_height_mul = 1;

            st->codec->codec_type = AVMEDIA_TYPE_VIDEO;
            st->codec->codec_tag  = fourcc;
            if (bit_depth >= 0)
                st->codec->bits_per_coded_sample = bit_depth;
            st->codec->width      = track->video.pixel_width;
            st->codec->height     = track->video.pixel_height;

            if (track->video.stereo_mode && track->video.stereo_mode < MATROSKA_VIDEO_STEREOMODE_TYPE_NB)
                mkv_stereo_mode_display_mul(track->video.stereo_mode, &display_width_mul, &display_height_mul);

            av_reduce(&st->sample_aspect_ratio.num,
                      &st->sample_aspect_ratio.den,
<<<<<<< HEAD
                      st->codec->height * track->video.display_width * display_width_mul,
=======
                      st->codec->height * track->video.display_width  * display_width_mul,
>>>>>>> febfb49a
                      st->codec->width  * track->video.display_height * display_height_mul,
                      255);
            if (st->codec->codec_id != AV_CODEC_ID_HEVC)
                st->need_parsing = AVSTREAM_PARSE_HEADERS;

            if (track->default_duration) {
                av_reduce(&st->avg_frame_rate.num, &st->avg_frame_rate.den,
                          1000000000, track->default_duration, 30000);
#if FF_API_R_FRAME_RATE
                if (   st->avg_frame_rate.num < st->avg_frame_rate.den * 1000LL
                    && st->avg_frame_rate.num > st->avg_frame_rate.den * 5LL)
                    st->r_frame_rate = st->avg_frame_rate;
#endif
            }

            /* export stereo mode flag as metadata tag */
            if (track->video.stereo_mode && track->video.stereo_mode < MATROSKA_VIDEO_STEREOMODE_TYPE_NB)
                av_dict_set(&st->metadata, "stereo_mode", ff_matroska_video_stereo_mode[track->video.stereo_mode], 0);

            /* export alpha mode flag as metadata tag  */
            if (track->video.alpha_mode)
                av_dict_set(&st->metadata, "alpha_mode", "1", 0);

            /* if we have virtual track, mark the real tracks */
            for (j=0; j < track->operation.combine_planes.nb_elem; j++) {
                char buf[32];
                if (planes[j].type >= MATROSKA_VIDEO_STEREO_PLANE_COUNT)
                    continue;
                snprintf(buf, sizeof(buf), "%s_%d",
                         ff_matroska_video_stereo_plane[planes[j].type], i);
                for (k=0; k < matroska->tracks.nb_elem; k++)
                    if (planes[j].uid == tracks[k].uid && tracks[k].stream) {
                        av_dict_set(&tracks[k].stream->metadata,
                                    "stereo_mode", buf, 0);
                        break;
                    }
            }
            // add stream level stereo3d side data if it is a supported format
            if (track->video.stereo_mode < MATROSKA_VIDEO_STEREOMODE_TYPE_NB &&
                track->video.stereo_mode != 10 && track->video.stereo_mode != 12) {
                int ret = ff_mkv_stereo3d_conv(st, track->video.stereo_mode);
                if (ret < 0)
                    return ret;
            }
        } else if (track->type == MATROSKA_TRACK_TYPE_AUDIO) {
            st->codec->codec_type  = AVMEDIA_TYPE_AUDIO;
            st->codec->codec_tag   = fourcc;
            st->codec->sample_rate = track->audio.out_samplerate;
            st->codec->channels    = track->audio.channels;
            if (!st->codec->bits_per_coded_sample)
                st->codec->bits_per_coded_sample = track->audio.bitdepth;
            if (st->codec->codec_id == AV_CODEC_ID_MP3)
                st->need_parsing = AVSTREAM_PARSE_FULL;
            else if (st->codec->codec_id != AV_CODEC_ID_AAC)
                st->need_parsing = AVSTREAM_PARSE_HEADERS;
            if (track->codec_delay > 0) {
                st->codec->delay = av_rescale_q(track->codec_delay,
                                                st->time_base,
                                                (AVRational){1, st->codec->sample_rate});
            }
            if (track->seek_preroll > 0) {
                av_codec_set_seek_preroll(st->codec,
                                          av_rescale_q(track->seek_preroll,
                                                       (AVRational){1, 1000000000},
                                                       (AVRational){1, st->codec->sample_rate}));
            }
        } else if (codec_id == AV_CODEC_ID_WEBVTT) {
            st->codec->codec_type = AVMEDIA_TYPE_SUBTITLE;

            if (!strcmp(track->codec_id, "D_WEBVTT/CAPTIONS")) {
                st->disposition |= AV_DISPOSITION_CAPTIONS;
            } else if (!strcmp(track->codec_id, "D_WEBVTT/DESCRIPTIONS")) {
                st->disposition |= AV_DISPOSITION_DESCRIPTIONS;
            } else if (!strcmp(track->codec_id, "D_WEBVTT/METADATA")) {
                st->disposition |= AV_DISPOSITION_METADATA;
            }
        } else if (track->type == MATROSKA_TRACK_TYPE_SUBTITLE) {
            st->codec->codec_type = AVMEDIA_TYPE_SUBTITLE;
            if (st->codec->codec_id == AV_CODEC_ID_ASS)
                matroska->contains_ssa = 1;
        }
    }

    return 0;
}

static int matroska_read_header(AVFormatContext *s)
{
    MatroskaDemuxContext *matroska = s->priv_data;
    EbmlList *attachments_list = &matroska->attachments;
    EbmlList *chapters_list    = &matroska->chapters;
    MatroskaAttachment *attachments;
    MatroskaChapter *chapters;
    uint64_t max_start = 0;
    int64_t pos;
    Ebml ebml = { 0 };
    int i, j, res;

    matroska->ctx = s;
    matroska->cues_parsing_deferred = 1;

    /* First read the EBML header. */
    if (ebml_parse(matroska, ebml_syntax, &ebml) || !ebml.doctype) {
        av_log(matroska->ctx, AV_LOG_ERROR, "EBML header parsing failed\n");
        ebml_free(ebml_syntax, &ebml);
        return AVERROR_INVALIDDATA;
    }
    if (ebml.version         > EBML_VERSION      ||
        ebml.max_size        > sizeof(uint64_t)  ||
        ebml.id_length       > sizeof(uint32_t)  ||
        ebml.doctype_version > 3) {
        av_log(matroska->ctx, AV_LOG_ERROR,
               "EBML header using unsupported features\n"
               "(EBML version %"PRIu64", doctype %s, doc version %"PRIu64")\n",
               ebml.version, ebml.doctype, ebml.doctype_version);
        ebml_free(ebml_syntax, &ebml);
        return AVERROR_PATCHWELCOME;
    } else if (ebml.doctype_version == 3) {
        av_log(matroska->ctx, AV_LOG_WARNING,
               "EBML header using unsupported features\n"
               "(EBML version %"PRIu64", doctype %s, doc version %"PRIu64")\n",
               ebml.version, ebml.doctype, ebml.doctype_version);
    }
    for (i = 0; i < FF_ARRAY_ELEMS(matroska_doctypes); i++)
        if (!strcmp(ebml.doctype, matroska_doctypes[i]))
            break;
    if (i >= FF_ARRAY_ELEMS(matroska_doctypes)) {
        av_log(s, AV_LOG_WARNING, "Unknown EBML doctype '%s'\n", ebml.doctype);
        if (matroska->ctx->error_recognition & AV_EF_EXPLODE) {
            ebml_free(ebml_syntax, &ebml);
            return AVERROR_INVALIDDATA;
        }
    }
    ebml_free(ebml_syntax, &ebml);

    /* The next thing is a segment. */
    pos = avio_tell(matroska->ctx->pb);
    res = ebml_parse(matroska, matroska_segments, matroska);
    // try resyncing until we find a EBML_STOP type element.
    while (res != 1) {
        res = matroska_resync(matroska, pos);
        if (res < 0)
            return res;
        pos = avio_tell(matroska->ctx->pb);
        res = ebml_parse(matroska, matroska_segment, matroska);
    }
    matroska_execute_seekhead(matroska);

    if (!matroska->time_scale)
        matroska->time_scale = 1000000;
    if (matroska->duration)
        matroska->ctx->duration = matroska->duration * matroska->time_scale *
                                  1000 / AV_TIME_BASE;
    av_dict_set(&s->metadata, "title", matroska->title, 0);
    av_dict_set(&s->metadata, "encoder", matroska->muxingapp, 0);

    if (matroska->date_utc.size == 8)
        matroska_metadata_creation_time(&s->metadata, AV_RB64(matroska->date_utc.data));

    res = matroska_parse_tracks(s);
    if (res < 0)
        return res;

    attachments = attachments_list->elem;
    for (j = 0; j < attachments_list->nb_elem; j++) {
        if (!(attachments[j].filename && attachments[j].mime &&
              attachments[j].bin.data && attachments[j].bin.size > 0)) {
            av_log(matroska->ctx, AV_LOG_ERROR, "incomplete attachment\n");
        } else {
            AVStream *st = avformat_new_stream(s, NULL);
            if (!st)
                break;
            av_dict_set(&st->metadata, "filename", attachments[j].filename, 0);
            av_dict_set(&st->metadata, "mimetype", attachments[j].mime, 0);
            st->codec->codec_id   = AV_CODEC_ID_NONE;

            for (i = 0; ff_mkv_image_mime_tags[i].id != AV_CODEC_ID_NONE; i++) {
                if (!strncmp(ff_mkv_image_mime_tags[i].str, attachments[j].mime,
                             strlen(ff_mkv_image_mime_tags[i].str))) {
                    st->codec->codec_id = ff_mkv_image_mime_tags[i].id;
                    break;
                }
            }

            attachments[j].stream = st;

            if (st->codec->codec_id != AV_CODEC_ID_NONE) {
                st->disposition      |= AV_DISPOSITION_ATTACHED_PIC;
                st->codec->codec_type = AVMEDIA_TYPE_VIDEO;

                av_init_packet(&st->attached_pic);
                if ((res = av_new_packet(&st->attached_pic, attachments[j].bin.size)) < 0)
                    return res;
                memcpy(st->attached_pic.data, attachments[j].bin.data, attachments[j].bin.size);
                st->attached_pic.stream_index = st->index;
                st->attached_pic.flags       |= AV_PKT_FLAG_KEY;
            } else {
                st->codec->codec_type = AVMEDIA_TYPE_ATTACHMENT;
                if (ff_alloc_extradata(st->codec, attachments[j].bin.size))
                    break;
                memcpy(st->codec->extradata, attachments[j].bin.data,
                       attachments[j].bin.size);

                for (i = 0; ff_mkv_mime_tags[i].id != AV_CODEC_ID_NONE; i++) {
                    if (!strncmp(ff_mkv_mime_tags[i].str, attachments[j].mime,
                                strlen(ff_mkv_mime_tags[i].str))) {
                        st->codec->codec_id = ff_mkv_mime_tags[i].id;
                        break;
                    }
                }
            }
        }
    }

    chapters = chapters_list->elem;
    for (i = 0; i < chapters_list->nb_elem; i++)
        if (chapters[i].start != AV_NOPTS_VALUE && chapters[i].uid &&
            (max_start == 0 || chapters[i].start > max_start)) {
            chapters[i].chapter =
                avpriv_new_chapter(s, chapters[i].uid,
                                   (AVRational) { 1, 1000000000 },
                                   chapters[i].start, chapters[i].end,
                                   chapters[i].title);
            if (chapters[i].chapter) {
                av_dict_set(&chapters[i].chapter->metadata,
                            "title", chapters[i].title, 0);
            }
            max_start = chapters[i].start;
        }

    matroska_add_index_entries(matroska);

    matroska_convert_tags(s);

    return 0;
}

/*
 * Put one packet in an application-supplied AVPacket struct.
 * Returns 0 on success or -1 on failure.
 */
static int matroska_deliver_packet(MatroskaDemuxContext *matroska,
                                   AVPacket *pkt)
{
    if (matroska->num_packets > 0) {
        memcpy(pkt, matroska->packets[0], sizeof(AVPacket));
        av_freep(&matroska->packets[0]);
        if (matroska->num_packets > 1) {
            void *newpackets;
            memmove(&matroska->packets[0], &matroska->packets[1],
                    (matroska->num_packets - 1) * sizeof(AVPacket *));
            newpackets = av_realloc(matroska->packets,
                                    (matroska->num_packets - 1) *
                                    sizeof(AVPacket *));
            if (newpackets)
                matroska->packets = newpackets;
        } else {
            av_freep(&matroska->packets);
            matroska->prev_pkt = NULL;
        }
        matroska->num_packets--;
        return 0;
    }

    return -1;
}

/*
 * Free all packets in our internal queue.
 */
static void matroska_clear_queue(MatroskaDemuxContext *matroska)
{
    matroska->prev_pkt = NULL;
    if (matroska->packets) {
        int n;
        for (n = 0; n < matroska->num_packets; n++) {
            av_packet_unref(matroska->packets[n]);
            av_freep(&matroska->packets[n]);
        }
        av_freep(&matroska->packets);
        matroska->num_packets = 0;
    }
}

static int matroska_parse_laces(MatroskaDemuxContext *matroska, uint8_t **buf,
                                int *buf_size, int type,
                                uint32_t **lace_buf, int *laces)
{
    int res = 0, n, size = *buf_size;
    uint8_t *data = *buf;
    uint32_t *lace_size;

    if (!type) {
        *laces    = 1;
        *lace_buf = av_mallocz(sizeof(int));
        if (!*lace_buf)
            return AVERROR(ENOMEM);

        *lace_buf[0] = size;
        return 0;
    }

    av_assert0(size > 0);
    *laces    = *data + 1;
    data     += 1;
    size     -= 1;
    lace_size = av_mallocz(*laces * sizeof(int));
    if (!lace_size)
        return AVERROR(ENOMEM);

    switch (type) {
    case 0x1: /* Xiph lacing */
    {
        uint8_t temp;
        uint32_t total = 0;
        for (n = 0; res == 0 && n < *laces - 1; n++) {
            while (1) {
                if (size <= total) {
                    res = AVERROR_INVALIDDATA;
                    break;
                }
                temp          = *data;
                total        += temp;
                lace_size[n] += temp;
                data         += 1;
                size         -= 1;
                if (temp != 0xff)
                    break;
            }
        }
        if (size <= total) {
            res = AVERROR_INVALIDDATA;
            break;
        }

        lace_size[n] = size - total;
        break;
    }

    case 0x2: /* fixed-size lacing */
        if (size % (*laces)) {
            res = AVERROR_INVALIDDATA;
            break;
        }
        for (n = 0; n < *laces; n++)
            lace_size[n] = size / *laces;
        break;

    case 0x3: /* EBML lacing */
    {
        uint64_t num;
        uint64_t total;
        n = matroska_ebmlnum_uint(matroska, data, size, &num);
        if (n < 0 || num > INT_MAX) {
            av_log(matroska->ctx, AV_LOG_INFO,
                   "EBML block data error\n");
            res = n<0 ? n : AVERROR_INVALIDDATA;
            break;
        }
        data += n;
        size -= n;
        total = lace_size[0] = num;
        for (n = 1; res == 0 && n < *laces - 1; n++) {
            int64_t snum;
            int r;
            r = matroska_ebmlnum_sint(matroska, data, size, &snum);
            if (r < 0 || lace_size[n - 1] + snum > (uint64_t)INT_MAX) {
                av_log(matroska->ctx, AV_LOG_INFO,
                       "EBML block data error\n");
                res = r<0 ? r : AVERROR_INVALIDDATA;
                break;
            }
            data        += r;
            size        -= r;
            lace_size[n] = lace_size[n - 1] + snum;
            total       += lace_size[n];
        }
        if (size <= total) {
            res = AVERROR_INVALIDDATA;
            break;
        }
        lace_size[*laces - 1] = size - total;
        break;
    }
    }

    *buf      = data;
    *lace_buf = lace_size;
    *buf_size = size;

    return res;
}

static int matroska_parse_rm_audio(MatroskaDemuxContext *matroska,
                                   MatroskaTrack *track, AVStream *st,
                                   uint8_t *data, int size, uint64_t timecode,
                                   int64_t pos)
{
    int a = st->codec->block_align;
    int sps = track->audio.sub_packet_size;
    int cfs = track->audio.coded_framesize;
    int h   = track->audio.sub_packet_h;
    int y   = track->audio.sub_packet_cnt;
    int w   = track->audio.frame_size;
    int x;

    if (!track->audio.pkt_cnt) {
        if (track->audio.sub_packet_cnt == 0)
            track->audio.buf_timecode = timecode;
        if (st->codec->codec_id == AV_CODEC_ID_RA_288) {
            if (size < cfs * h / 2) {
                av_log(matroska->ctx, AV_LOG_ERROR,
                       "Corrupt int4 RM-style audio packet size\n");
                return AVERROR_INVALIDDATA;
            }
            for (x = 0; x < h / 2; x++)
                memcpy(track->audio.buf + x * 2 * w + y * cfs,
                       data + x * cfs, cfs);
        } else if (st->codec->codec_id == AV_CODEC_ID_SIPR) {
            if (size < w) {
                av_log(matroska->ctx, AV_LOG_ERROR,
                       "Corrupt sipr RM-style audio packet size\n");
                return AVERROR_INVALIDDATA;
            }
            memcpy(track->audio.buf + y * w, data, w);
        } else {
            if (size < sps * w / sps || h<=0 || w%sps) {
                av_log(matroska->ctx, AV_LOG_ERROR,
                       "Corrupt generic RM-style audio packet size\n");
                return AVERROR_INVALIDDATA;
            }
            for (x = 0; x < w / sps; x++)
                memcpy(track->audio.buf +
                       sps * (h * x + ((h + 1) / 2) * (y & 1) + (y >> 1)),
                       data + x * sps, sps);
        }

        if (++track->audio.sub_packet_cnt >= h) {
            if (st->codec->codec_id == AV_CODEC_ID_SIPR)
                ff_rm_reorder_sipr_data(track->audio.buf, h, w);
            track->audio.sub_packet_cnt = 0;
            track->audio.pkt_cnt        = h * w / a;
        }
    }

    while (track->audio.pkt_cnt) {
        int ret;
        AVPacket *pkt = av_mallocz(sizeof(AVPacket));
        if (!pkt)
            return AVERROR(ENOMEM);

        ret = av_new_packet(pkt, a);
        if (ret < 0) {
            av_free(pkt);
            return ret;
        }
        memcpy(pkt->data,
               track->audio.buf + a * (h * w / a - track->audio.pkt_cnt--),
               a);
        pkt->pts                  = track->audio.buf_timecode;
        track->audio.buf_timecode = AV_NOPTS_VALUE;
        pkt->pos                  = pos;
        pkt->stream_index         = st->index;
        dynarray_add(&matroska->packets, &matroska->num_packets, pkt);
    }

    return 0;
}

/* reconstruct full wavpack blocks from mangled matroska ones */
static int matroska_parse_wavpack(MatroskaTrack *track, uint8_t *src,
                                  uint8_t **pdst, int *size)
{
    uint8_t *dst = NULL;
    int dstlen   = 0;
    int srclen   = *size;
    uint32_t samples;
    uint16_t ver;
    int ret, offset = 0;

    if (srclen < 12 || track->stream->codec->extradata_size < 2)
        return AVERROR_INVALIDDATA;

    ver = AV_RL16(track->stream->codec->extradata);

    samples = AV_RL32(src);
    src    += 4;
    srclen -= 4;

    while (srclen >= 8) {
        int multiblock;
        uint32_t blocksize;
        uint8_t *tmp;

        uint32_t flags = AV_RL32(src);
        uint32_t crc   = AV_RL32(src + 4);
        src    += 8;
        srclen -= 8;

        multiblock = (flags & 0x1800) != 0x1800;
        if (multiblock) {
            if (srclen < 4) {
                ret = AVERROR_INVALIDDATA;
                goto fail;
            }
            blocksize = AV_RL32(src);
            src      += 4;
            srclen   -= 4;
        } else
            blocksize = srclen;

        if (blocksize > srclen) {
            ret = AVERROR_INVALIDDATA;
            goto fail;
        }

        tmp = av_realloc(dst, dstlen + blocksize + 32);
        if (!tmp) {
            ret = AVERROR(ENOMEM);
            goto fail;
        }
        dst     = tmp;
        dstlen += blocksize + 32;

        AV_WL32(dst + offset, MKTAG('w', 'v', 'p', 'k'));   // tag
        AV_WL32(dst + offset +  4, blocksize + 24);         // blocksize - 8
        AV_WL16(dst + offset +  8, ver);                    // version
        AV_WL16(dst + offset + 10, 0);                      // track/index_no
        AV_WL32(dst + offset + 12, 0);                      // total samples
        AV_WL32(dst + offset + 16, 0);                      // block index
        AV_WL32(dst + offset + 20, samples);                // number of samples
        AV_WL32(dst + offset + 24, flags);                  // flags
        AV_WL32(dst + offset + 28, crc);                    // crc
        memcpy(dst + offset + 32, src, blocksize);          // block data

        src    += blocksize;
        srclen -= blocksize;
        offset += blocksize + 32;
    }

    *pdst = dst;
    *size = dstlen;

    return 0;

fail:
    av_freep(&dst);
    return ret;
}

static int matroska_parse_webvtt(MatroskaDemuxContext *matroska,
                                 MatroskaTrack *track,
                                 AVStream *st,
                                 uint8_t *data, int data_len,
                                 uint64_t timecode,
                                 uint64_t duration,
                                 int64_t pos)
{
    AVPacket *pkt;
    uint8_t *id, *settings, *text, *buf;
    int id_len, settings_len, text_len;
    uint8_t *p, *q;
    int err;

    if (data_len <= 0)
        return AVERROR_INVALIDDATA;

    p = data;
    q = data + data_len;

    id = p;
    id_len = -1;
    while (p < q) {
        if (*p == '\r' || *p == '\n') {
            id_len = p - id;
            if (*p == '\r')
                p++;
            break;
        }
        p++;
    }

    if (p >= q || *p != '\n')
        return AVERROR_INVALIDDATA;
    p++;

    settings = p;
    settings_len = -1;
    while (p < q) {
        if (*p == '\r' || *p == '\n') {
            settings_len = p - settings;
            if (*p == '\r')
                p++;
            break;
        }
        p++;
    }

    if (p >= q || *p != '\n')
        return AVERROR_INVALIDDATA;
    p++;

    text = p;
    text_len = q - p;
    while (text_len > 0) {
        const int len = text_len - 1;
        const uint8_t c = p[len];
        if (c != '\r' && c != '\n')
            break;
        text_len = len;
    }

    if (text_len <= 0)
        return AVERROR_INVALIDDATA;

    pkt = av_mallocz(sizeof(*pkt));
    if (!pkt)
        return AVERROR(ENOMEM);
    err = av_new_packet(pkt, text_len);
    if (err < 0) {
        av_free(pkt);
        return AVERROR(err);
    }

    memcpy(pkt->data, text, text_len);

    if (id_len > 0) {
        buf = av_packet_new_side_data(pkt,
                                      AV_PKT_DATA_WEBVTT_IDENTIFIER,
                                      id_len);
        if (!buf) {
            av_free(pkt);
            return AVERROR(ENOMEM);
        }
        memcpy(buf, id, id_len);
    }

    if (settings_len > 0) {
        buf = av_packet_new_side_data(pkt,
                                      AV_PKT_DATA_WEBVTT_SETTINGS,
                                      settings_len);
        if (!buf) {
            av_free(pkt);
            return AVERROR(ENOMEM);
        }
        memcpy(buf, settings, settings_len);
    }

    // Do we need this for subtitles?
    // pkt->flags = AV_PKT_FLAG_KEY;

    pkt->stream_index = st->index;
    pkt->pts = timecode;

    // Do we need this for subtitles?
    // pkt->dts = timecode;

    pkt->duration = duration;
    pkt->pos = pos;

    dynarray_add(&matroska->packets, &matroska->num_packets, pkt);
    matroska->prev_pkt = pkt;

    return 0;
}

static int matroska_parse_frame(MatroskaDemuxContext *matroska,
                                MatroskaTrack *track, AVStream *st,
                                uint8_t *data, int pkt_size,
                                uint64_t timecode, uint64_t lace_duration,
                                int64_t pos, int is_keyframe,
                                uint8_t *additional, uint64_t additional_id, int additional_size,
                                int64_t discard_padding)
{
    MatroskaTrackEncoding *encodings = track->encodings.elem;
    uint8_t *pkt_data = data;
    int offset = 0, res;
    AVPacket *pkt;

    if (encodings && !encodings->type && encodings->scope & 1) {
        res = matroska_decode_buffer(&pkt_data, &pkt_size, track);
        if (res < 0)
            return res;
    }

    if (st->codec->codec_id == AV_CODEC_ID_WAVPACK) {
        uint8_t *wv_data;
        res = matroska_parse_wavpack(track, pkt_data, &wv_data, &pkt_size);
        if (res < 0) {
            av_log(matroska->ctx, AV_LOG_ERROR,
                   "Error parsing a wavpack block.\n");
            goto fail;
        }
        if (pkt_data != data)
            av_freep(&pkt_data);
        pkt_data = wv_data;
    }

    if (st->codec->codec_id == AV_CODEC_ID_PRORES &&
        AV_RB32(&data[4]) != MKBETAG('i', 'c', 'p', 'f'))
        offset = 8;

    pkt = av_mallocz(sizeof(AVPacket));
    if (!pkt) {
        if (pkt_data != data)
            av_freep(&pkt_data);
        return AVERROR(ENOMEM);
    }
    /* XXX: prevent data copy... */
    if (av_new_packet(pkt, pkt_size + offset) < 0) {
        av_free(pkt);
        res = AVERROR(ENOMEM);
        goto fail;
    }

    if (st->codec->codec_id == AV_CODEC_ID_PRORES && offset == 8) {
        uint8_t *buf = pkt->data;
        bytestream_put_be32(&buf, pkt_size);
        bytestream_put_be32(&buf, MKBETAG('i', 'c', 'p', 'f'));
    }

    memcpy(pkt->data + offset, pkt_data, pkt_size);

    if (pkt_data != data)
        av_freep(&pkt_data);

    pkt->flags        = is_keyframe;
    pkt->stream_index = st->index;

    if (additional_size > 0) {
        uint8_t *side_data = av_packet_new_side_data(pkt,
                                                     AV_PKT_DATA_MATROSKA_BLOCKADDITIONAL,
                                                     additional_size + 8);
        if (!side_data) {
            av_packet_unref(pkt);
            av_free(pkt);
            return AVERROR(ENOMEM);
        }
        AV_WB64(side_data, additional_id);
        memcpy(side_data + 8, additional, additional_size);
    }

    if (discard_padding) {
        uint8_t *side_data = av_packet_new_side_data(pkt,
                                                     AV_PKT_DATA_SKIP_SAMPLES,
                                                     10);
        if (!side_data) {
            av_packet_unref(pkt);
            av_free(pkt);
            return AVERROR(ENOMEM);
        }
        AV_WL32(side_data, 0);
        AV_WL32(side_data + 4, av_rescale_q(discard_padding,
                                            (AVRational){1, 1000000000},
                                            (AVRational){1, st->codec->sample_rate}));
    }

    if (track->ms_compat)
        pkt->dts = timecode;
    else
        pkt->pts = timecode;
    pkt->pos = pos;
    pkt->duration = lace_duration;

#if FF_API_CONVERGENCE_DURATION
FF_DISABLE_DEPRECATION_WARNINGS
    if (st->codec->codec_id == AV_CODEC_ID_SUBRIP) {
        pkt->convergence_duration = lace_duration;
    }
FF_ENABLE_DEPRECATION_WARNINGS
#endif

    dynarray_add(&matroska->packets, &matroska->num_packets, pkt);
    matroska->prev_pkt = pkt;

    return 0;

fail:
    if (pkt_data != data)
        av_freep(&pkt_data);
    return res;
}

static int matroska_parse_block(MatroskaDemuxContext *matroska, uint8_t *data,
                                int size, int64_t pos, uint64_t cluster_time,
                                uint64_t block_duration, int is_keyframe,
                                uint8_t *additional, uint64_t additional_id, int additional_size,
                                int64_t cluster_pos, int64_t discard_padding)
{
    uint64_t timecode = AV_NOPTS_VALUE;
    MatroskaTrack *track;
    int res = 0;
    AVStream *st;
    int16_t block_time;
    uint32_t *lace_size = NULL;
    int n, flags, laces = 0;
    uint64_t num;
    int trust_default_duration = 1;

    if ((n = matroska_ebmlnum_uint(matroska, data, size, &num)) < 0) {
        av_log(matroska->ctx, AV_LOG_ERROR, "EBML block data error\n");
        return n;
    }
    data += n;
    size -= n;

    track = matroska_find_track_by_num(matroska, num);
    if (!track || !track->stream) {
        av_log(matroska->ctx, AV_LOG_INFO,
               "Invalid stream %"PRIu64" or size %u\n", num, size);
        return AVERROR_INVALIDDATA;
    } else if (size <= 3)
        return 0;
    st = track->stream;
    if (st->discard >= AVDISCARD_ALL)
        return res;
    av_assert1(block_duration != AV_NOPTS_VALUE);

    block_time = sign_extend(AV_RB16(data), 16);
    data      += 2;
    flags      = *data++;
    size      -= 3;
    if (is_keyframe == -1)
        is_keyframe = flags & 0x80 ? AV_PKT_FLAG_KEY : 0;

    if (cluster_time != (uint64_t) -1 &&
        (block_time >= 0 || cluster_time >= -block_time)) {
        timecode = cluster_time + block_time - track->codec_delay;
        if (track->type == MATROSKA_TRACK_TYPE_SUBTITLE &&
            timecode < track->end_timecode)
            is_keyframe = 0;  /* overlapping subtitles are not key frame */
        if (is_keyframe)
            av_add_index_entry(st, cluster_pos, timecode, 0, 0,
                               AVINDEX_KEYFRAME);
    }

    if (matroska->skip_to_keyframe &&
        track->type != MATROSKA_TRACK_TYPE_SUBTITLE) {
        if (timecode < matroska->skip_to_timecode)
            return res;
        if (is_keyframe)
            matroska->skip_to_keyframe = 0;
        else if (!st->skip_to_keyframe) {
            av_log(matroska->ctx, AV_LOG_ERROR, "File is broken, keyframes not correctly marked!\n");
            matroska->skip_to_keyframe = 0;
        }
    }

    res = matroska_parse_laces(matroska, &data, &size, (flags & 0x06) >> 1,
                               &lace_size, &laces);

    if (res)
        goto end;

    if (track->audio.samplerate == 8000) {
        // If this is needed for more codecs, then add them here
        if (st->codec->codec_id == AV_CODEC_ID_AC3) {
            if (track->audio.samplerate != st->codec->sample_rate || !st->codec->frame_size)
                trust_default_duration = 0;
        }
    }

    if (!block_duration && trust_default_duration)
        block_duration = track->default_duration * laces / matroska->time_scale;

    if (cluster_time != (uint64_t)-1 && (block_time >= 0 || cluster_time >= -block_time))
        track->end_timecode =
            FFMAX(track->end_timecode, timecode + block_duration);

    for (n = 0; n < laces; n++) {
        int64_t lace_duration = block_duration*(n+1) / laces - block_duration*n / laces;

        if (lace_size[n] > size) {
            av_log(matroska->ctx, AV_LOG_ERROR, "Invalid packet size\n");
            break;
        }

        if ((st->codec->codec_id == AV_CODEC_ID_RA_288 ||
             st->codec->codec_id == AV_CODEC_ID_COOK   ||
             st->codec->codec_id == AV_CODEC_ID_SIPR   ||
             st->codec->codec_id == AV_CODEC_ID_ATRAC3) &&
            st->codec->block_align && track->audio.sub_packet_size) {
            res = matroska_parse_rm_audio(matroska, track, st, data,
                                          lace_size[n],
                                          timecode, pos);
            if (res)
                goto end;

        } else if (st->codec->codec_id == AV_CODEC_ID_WEBVTT) {
            res = matroska_parse_webvtt(matroska, track, st,
                                        data, lace_size[n],
                                        timecode, lace_duration,
                                        pos);
            if (res)
                goto end;
        } else {
            res = matroska_parse_frame(matroska, track, st, data, lace_size[n],
                                       timecode, lace_duration, pos,
                                       !n ? is_keyframe : 0,
                                       additional, additional_id, additional_size,
                                       discard_padding);
            if (res)
                goto end;
        }

        if (timecode != AV_NOPTS_VALUE)
            timecode = lace_duration ? timecode + lace_duration : AV_NOPTS_VALUE;
        data += lace_size[n];
        size -= lace_size[n];
    }

end:
    av_free(lace_size);
    return res;
}

static int matroska_parse_cluster_incremental(MatroskaDemuxContext *matroska)
{
    EbmlList *blocks_list;
    MatroskaBlock *blocks;
    int i, res;
    res = ebml_parse(matroska,
                     matroska_cluster_incremental_parsing,
                     &matroska->current_cluster);
    if (res == 1) {
        /* New Cluster */
        if (matroska->current_cluster_pos)
            ebml_level_end(matroska);
        ebml_free(matroska_cluster, &matroska->current_cluster);
        memset(&matroska->current_cluster, 0, sizeof(MatroskaCluster));
        matroska->current_cluster_num_blocks = 0;
        matroska->current_cluster_pos        = avio_tell(matroska->ctx->pb);
        matroska->prev_pkt                   = NULL;
        /* sizeof the ID which was already read */
        if (matroska->current_id)
            matroska->current_cluster_pos -= 4;
        res = ebml_parse(matroska,
                         matroska_clusters_incremental,
                         &matroska->current_cluster);
        /* Try parsing the block again. */
        if (res == 1)
            res = ebml_parse(matroska,
                             matroska_cluster_incremental_parsing,
                             &matroska->current_cluster);
    }

    if (!res &&
        matroska->current_cluster_num_blocks <
        matroska->current_cluster.blocks.nb_elem) {
        blocks_list = &matroska->current_cluster.blocks;
        blocks      = blocks_list->elem;

        matroska->current_cluster_num_blocks = blocks_list->nb_elem;
        i                                    = blocks_list->nb_elem - 1;
        if (blocks[i].bin.size > 0 && blocks[i].bin.data) {
            int is_keyframe = blocks[i].non_simple ? !blocks[i].reference : -1;
            uint8_t* additional = blocks[i].additional.size > 0 ?
                                    blocks[i].additional.data : NULL;
            if (!blocks[i].non_simple)
                blocks[i].duration = 0;
            res = matroska_parse_block(matroska, blocks[i].bin.data,
                                       blocks[i].bin.size, blocks[i].bin.pos,
                                       matroska->current_cluster.timecode,
                                       blocks[i].duration, is_keyframe,
                                       additional, blocks[i].additional_id,
                                       blocks[i].additional.size,
                                       matroska->current_cluster_pos,
                                       blocks[i].discard_padding);
        }
    }

    return res;
}

static int matroska_parse_cluster(MatroskaDemuxContext *matroska)
{
    MatroskaCluster cluster = { 0 };
    EbmlList *blocks_list;
    MatroskaBlock *blocks;
    int i, res;
    int64_t pos;

    if (!matroska->contains_ssa)
        return matroska_parse_cluster_incremental(matroska);
    pos = avio_tell(matroska->ctx->pb);
    matroska->prev_pkt = NULL;
    if (matroska->current_id)
        pos -= 4;  /* sizeof the ID which was already read */
    res         = ebml_parse(matroska, matroska_clusters, &cluster);
    blocks_list = &cluster.blocks;
    blocks      = blocks_list->elem;
    for (i = 0; i < blocks_list->nb_elem; i++)
        if (blocks[i].bin.size > 0 && blocks[i].bin.data) {
            int is_keyframe = blocks[i].non_simple ? !blocks[i].reference : -1;
            res = matroska_parse_block(matroska, blocks[i].bin.data,
                                       blocks[i].bin.size, blocks[i].bin.pos,
                                       cluster.timecode, blocks[i].duration,
                                       is_keyframe, NULL, 0, 0, pos,
                                       blocks[i].discard_padding);
        }
    ebml_free(matroska_cluster, &cluster);
    return res;
}

static int matroska_read_packet(AVFormatContext *s, AVPacket *pkt)
{
    MatroskaDemuxContext *matroska = s->priv_data;

    while (matroska_deliver_packet(matroska, pkt)) {
        int64_t pos = avio_tell(matroska->ctx->pb);
        if (matroska->done)
            return AVERROR_EOF;
        if (matroska_parse_cluster(matroska) < 0)
            matroska_resync(matroska, pos);
    }

    return 0;
}

static int matroska_read_seek(AVFormatContext *s, int stream_index,
                              int64_t timestamp, int flags)
{
    MatroskaDemuxContext *matroska = s->priv_data;
    MatroskaTrack *tracks = NULL;
    AVStream *st = s->streams[stream_index];
    int i, index, index_sub, index_min;

    /* Parse the CUES now since we need the index data to seek. */
    if (matroska->cues_parsing_deferred > 0) {
        matroska->cues_parsing_deferred = 0;
        matroska_parse_cues(matroska);
    }

    if (!st->nb_index_entries)
        goto err;
    timestamp = FFMAX(timestamp, st->index_entries[0].timestamp);

    if ((index = av_index_search_timestamp(st, timestamp, flags)) < 0 || index == st->nb_index_entries - 1) {
        avio_seek(s->pb, st->index_entries[st->nb_index_entries - 1].pos,
                  SEEK_SET);
        matroska->current_id = 0;
        while ((index = av_index_search_timestamp(st, timestamp, flags)) < 0 || index == st->nb_index_entries - 1) {
            matroska_clear_queue(matroska);
            if (matroska_parse_cluster(matroska) < 0)
                break;
        }
    }

    matroska_clear_queue(matroska);
    if (index < 0 || (matroska->cues_parsing_deferred < 0 && index == st->nb_index_entries - 1))
        goto err;

    index_min = index;
    tracks = matroska->tracks.elem;
    for (i = 0; i < matroska->tracks.nb_elem; i++) {
        tracks[i].audio.pkt_cnt        = 0;
        tracks[i].audio.sub_packet_cnt = 0;
        tracks[i].audio.buf_timecode   = AV_NOPTS_VALUE;
        tracks[i].end_timecode         = 0;
        if (tracks[i].type == MATROSKA_TRACK_TYPE_SUBTITLE &&
            tracks[i].stream &&
            tracks[i].stream->discard != AVDISCARD_ALL) {
            index_sub = av_index_search_timestamp(
                tracks[i].stream, st->index_entries[index].timestamp,
                AVSEEK_FLAG_BACKWARD);
            while (index_sub >= 0 &&
                  index_min > 0 &&
                  tracks[i].stream->index_entries[index_sub].pos < st->index_entries[index_min].pos &&
                  st->index_entries[index].timestamp - tracks[i].stream->index_entries[index_sub].timestamp < 30000000000 / matroska->time_scale)
                index_min--;
        }
    }

    avio_seek(s->pb, st->index_entries[index_min].pos, SEEK_SET);
    matroska->current_id       = 0;
    if (flags & AVSEEK_FLAG_ANY) {
        st->skip_to_keyframe = 0;
        matroska->skip_to_timecode = timestamp;
    } else {
        st->skip_to_keyframe = 1;
        matroska->skip_to_timecode = st->index_entries[index].timestamp;
    }
    matroska->skip_to_keyframe = 1;
    matroska->done             = 0;
    matroska->num_levels       = 0;
    ff_update_cur_dts(s, st, st->index_entries[index].timestamp);
    return 0;
err:
    // slightly hackish but allows proper fallback to
    // the generic seeking code.
    matroska_clear_queue(matroska);
    matroska->current_id = 0;
    st->skip_to_keyframe =
    matroska->skip_to_keyframe = 0;
    matroska->done = 0;
    matroska->num_levels = 0;
    return -1;
}

static int matroska_read_close(AVFormatContext *s)
{
    MatroskaDemuxContext *matroska = s->priv_data;
    MatroskaTrack *tracks = matroska->tracks.elem;
    int n;

    matroska_clear_queue(matroska);

    for (n = 0; n < matroska->tracks.nb_elem; n++)
        if (tracks[n].type == MATROSKA_TRACK_TYPE_AUDIO)
            av_freep(&tracks[n].audio.buf);
    ebml_free(matroska_cluster, &matroska->current_cluster);
    ebml_free(matroska_segment, matroska);

    return 0;
}

typedef struct {
    int64_t start_time_ns;
    int64_t end_time_ns;
    int64_t start_offset;
    int64_t end_offset;
} CueDesc;

/* This function searches all the Cues and returns the CueDesc corresponding the
 * the timestamp ts. Returned CueDesc will be such that start_time_ns <= ts <
 * end_time_ns. All 4 fields will be set to -1 if ts >= file's duration.
 */
static CueDesc get_cue_desc(AVFormatContext *s, int64_t ts, int64_t cues_start) {
    MatroskaDemuxContext *matroska = s->priv_data;
    CueDesc cue_desc;
    int i;
    int nb_index_entries = s->streams[0]->nb_index_entries;
    AVIndexEntry *index_entries = s->streams[0]->index_entries;
    if (ts >= matroska->duration * matroska->time_scale) return (CueDesc) {-1, -1, -1, -1};
    for (i = 1; i < nb_index_entries; i++) {
        if (index_entries[i - 1].timestamp * matroska->time_scale <= ts &&
            index_entries[i].timestamp * matroska->time_scale > ts) {
            break;
        }
    }
    --i;
    cue_desc.start_time_ns = index_entries[i].timestamp * matroska->time_scale;
    cue_desc.start_offset = index_entries[i].pos - matroska->segment_start;
    if (i != nb_index_entries - 1) {
        cue_desc.end_time_ns = index_entries[i + 1].timestamp * matroska->time_scale;
        cue_desc.end_offset = index_entries[i + 1].pos - matroska->segment_start;
    } else {
        cue_desc.end_time_ns = matroska->duration * matroska->time_scale;
        // FIXME: this needs special handling for files where Cues appear
        // before Clusters. the current logic assumes Cues appear after
        // Clusters.
        cue_desc.end_offset = cues_start - matroska->segment_start;
    }
    return cue_desc;
}

static int webm_clusters_start_with_keyframe(AVFormatContext *s)
{
    MatroskaDemuxContext *matroska = s->priv_data;
    int64_t cluster_pos, before_pos;
    int index, rv = 1;
    if (s->streams[0]->nb_index_entries <= 0) return 0;
    // seek to the first cluster using cues.
    index = av_index_search_timestamp(s->streams[0], 0, 0);
    if (index < 0)  return 0;
    cluster_pos = s->streams[0]->index_entries[index].pos;
    before_pos = avio_tell(s->pb);
    while (1) {
        int64_t cluster_id = 0, cluster_length = 0;
        AVPacket *pkt;
        avio_seek(s->pb, cluster_pos, SEEK_SET);
        // read cluster id and length
        ebml_read_num(matroska, matroska->ctx->pb, 4, &cluster_id);
        ebml_read_length(matroska, matroska->ctx->pb, &cluster_length);
        if (cluster_id != 0xF43B675) { // done with all clusters
            break;
        }
        avio_seek(s->pb, cluster_pos, SEEK_SET);
        matroska->current_id = 0;
        matroska_clear_queue(matroska);
        if (matroska_parse_cluster(matroska) < 0 ||
            matroska->num_packets <= 0) {
            break;
        }
        pkt = matroska->packets[0];
        cluster_pos += cluster_length + 12; // 12 is the offset of the cluster id and length.
        if (!(pkt->flags & AV_PKT_FLAG_KEY)) {
            rv = 0;
            break;
        }
    }
    avio_seek(s->pb, before_pos, SEEK_SET);
    return rv;
}

static int buffer_size_after_time_downloaded(int64_t time_ns, double search_sec, int64_t bps,
                                             double min_buffer, double* buffer,
                                             double* sec_to_download, AVFormatContext *s,
                                             int64_t cues_start)
{
    double nano_seconds_per_second = 1000000000.0;
    double time_sec = time_ns / nano_seconds_per_second;
    int rv = 0;
    int64_t time_to_search_ns = (int64_t)(search_sec * nano_seconds_per_second);
    int64_t end_time_ns = time_ns + time_to_search_ns;
    double sec_downloaded = 0.0;
    CueDesc desc_curr = get_cue_desc(s, time_ns, cues_start);
    if (desc_curr.start_time_ns == -1)
      return -1;
    *sec_to_download = 0.0;

    // Check for non cue start time.
    if (time_ns > desc_curr.start_time_ns) {
      int64_t cue_nano = desc_curr.end_time_ns - time_ns;
      double percent = (double)(cue_nano) / (desc_curr.end_time_ns - desc_curr.start_time_ns);
      double cueBytes = (desc_curr.end_offset - desc_curr.start_offset) * percent;
      double timeToDownload = (cueBytes * 8.0) / bps;

      sec_downloaded += (cue_nano / nano_seconds_per_second) - timeToDownload;
      *sec_to_download += timeToDownload;

      // Check if the search ends within the first cue.
      if (desc_curr.end_time_ns >= end_time_ns) {
          double desc_end_time_sec = desc_curr.end_time_ns / nano_seconds_per_second;
          double percent_to_sub = search_sec / (desc_end_time_sec - time_sec);
          sec_downloaded = percent_to_sub * sec_downloaded;
          *sec_to_download = percent_to_sub * *sec_to_download;
      }

      if ((sec_downloaded + *buffer) <= min_buffer) {
          return 1;
      }

      // Get the next Cue.
      desc_curr = get_cue_desc(s, desc_curr.end_time_ns, cues_start);
    }

    while (desc_curr.start_time_ns != -1) {
        int64_t desc_bytes = desc_curr.end_offset - desc_curr.start_offset;
        int64_t desc_ns = desc_curr.end_time_ns - desc_curr.start_time_ns;
        double desc_sec = desc_ns / nano_seconds_per_second;
        double bits = (desc_bytes * 8.0);
        double time_to_download = bits / bps;

        sec_downloaded += desc_sec - time_to_download;
        *sec_to_download += time_to_download;

        if (desc_curr.end_time_ns >= end_time_ns) {
            double desc_end_time_sec = desc_curr.end_time_ns / nano_seconds_per_second;
            double percent_to_sub = search_sec / (desc_end_time_sec - time_sec);
            sec_downloaded = percent_to_sub * sec_downloaded;
            *sec_to_download = percent_to_sub * *sec_to_download;

            if ((sec_downloaded + *buffer) <= min_buffer)
                rv = 1;
            break;
        }

        if ((sec_downloaded + *buffer) <= min_buffer) {
            rv = 1;
            break;
        }

        desc_curr = get_cue_desc(s, desc_curr.end_time_ns, cues_start);
    }
    *buffer = *buffer + sec_downloaded;
    return rv;
}

/* This function computes the bandwidth of the WebM file with the help of
 * buffer_size_after_time_downloaded() function. Both of these functions are
 * adapted from WebM Tools project and are adapted to work with FFmpeg's
 * Matroska parsing mechanism.
 *
 * Returns the bandwidth of the file on success; -1 on error.
 * */
static int64_t webm_dash_manifest_compute_bandwidth(AVFormatContext *s, int64_t cues_start)
{
    MatroskaDemuxContext *matroska = s->priv_data;
    AVStream *st = s->streams[0];
    double bandwidth = 0.0;
    int i;

    for (i = 0; i < st->nb_index_entries; i++) {
        int64_t prebuffer_ns = 1000000000;
        int64_t time_ns = st->index_entries[i].timestamp * matroska->time_scale;
        double nano_seconds_per_second = 1000000000.0;
        int64_t prebuffered_ns = time_ns + prebuffer_ns;
        double prebuffer_bytes = 0.0;
        int64_t temp_prebuffer_ns = prebuffer_ns;
        int64_t pre_bytes, pre_ns;
        double pre_sec, prebuffer, bits_per_second;
        CueDesc desc_beg = get_cue_desc(s, time_ns, cues_start);

        // Start with the first Cue.
        CueDesc desc_end = desc_beg;

        // Figure out how much data we have downloaded for the prebuffer. This will
        // be used later to adjust the bits per sample to try.
        while (desc_end.start_time_ns != -1 && desc_end.end_time_ns < prebuffered_ns) {
            // Prebuffered the entire Cue.
            prebuffer_bytes += desc_end.end_offset - desc_end.start_offset;
            temp_prebuffer_ns -= desc_end.end_time_ns - desc_end.start_time_ns;
            desc_end = get_cue_desc(s, desc_end.end_time_ns, cues_start);
        }
        if (desc_end.start_time_ns == -1) {
            // The prebuffer is larger than the duration.
            if (matroska->duration * matroska->time_scale >= prebuffered_ns)
              return -1;
            bits_per_second = 0.0;
        } else {
            // The prebuffer ends in the last Cue. Estimate how much data was
            // prebuffered.
            pre_bytes = desc_end.end_offset - desc_end.start_offset;
            pre_ns = desc_end.end_time_ns - desc_end.start_time_ns;
            pre_sec = pre_ns / nano_seconds_per_second;
            prebuffer_bytes +=
                pre_bytes * ((temp_prebuffer_ns / nano_seconds_per_second) / pre_sec);

            prebuffer = prebuffer_ns / nano_seconds_per_second;

            // Set this to 0.0 in case our prebuffer buffers the entire video.
            bits_per_second = 0.0;
            do {
                int64_t desc_bytes = desc_end.end_offset - desc_beg.start_offset;
                int64_t desc_ns = desc_end.end_time_ns - desc_beg.start_time_ns;
                double desc_sec = desc_ns / nano_seconds_per_second;
                double calc_bits_per_second = (desc_bytes * 8) / desc_sec;

                // Drop the bps by the percentage of bytes buffered.
                double percent = (desc_bytes - prebuffer_bytes) / desc_bytes;
                double mod_bits_per_second = calc_bits_per_second * percent;

                if (prebuffer < desc_sec) {
                    double search_sec =
                        (double)(matroska->duration * matroska->time_scale) / nano_seconds_per_second;

                    // Add 1 so the bits per second should be a little bit greater than file
                    // datarate.
                    int64_t bps = (int64_t)(mod_bits_per_second) + 1;
                    const double min_buffer = 0.0;
                    double buffer = prebuffer;
                    double sec_to_download = 0.0;

                    int rv = buffer_size_after_time_downloaded(prebuffered_ns, search_sec, bps,
                                                               min_buffer, &buffer, &sec_to_download,
                                                               s, cues_start);
                    if (rv < 0) {
                        return -1;
                    } else if (rv == 0) {
                        bits_per_second = (double)(bps);
                        break;
                    }
                }

                desc_end = get_cue_desc(s, desc_end.end_time_ns, cues_start);
            } while (desc_end.start_time_ns != -1);
        }
        if (bandwidth < bits_per_second) bandwidth = bits_per_second;
    }
    return (int64_t)bandwidth;
}

static int webm_dash_manifest_cues(AVFormatContext *s)
{
    MatroskaDemuxContext *matroska = s->priv_data;
    EbmlList *seekhead_list = &matroska->seekhead;
    MatroskaSeekhead *seekhead = seekhead_list->elem;
    char *buf;
    int64_t cues_start = -1, cues_end = -1, before_pos, bandwidth;
    int i;

    // determine cues start and end positions
    for (i = 0; i < seekhead_list->nb_elem; i++)
        if (seekhead[i].id == MATROSKA_ID_CUES)
            break;

    if (i >= seekhead_list->nb_elem) return -1;

    before_pos = avio_tell(matroska->ctx->pb);
    cues_start = seekhead[i].pos + matroska->segment_start;
    if (avio_seek(matroska->ctx->pb, cues_start, SEEK_SET) == cues_start) {
        // cues_end is computed as cues_start + cues_length + length of the
        // Cues element ID + EBML length of the Cues element. cues_end is
        // inclusive and the above sum is reduced by 1.
        uint64_t cues_length = 0, cues_id = 0, bytes_read = 0;
        bytes_read += ebml_read_num(matroska, matroska->ctx->pb, 4, &cues_id);
        bytes_read += ebml_read_length(matroska, matroska->ctx->pb, &cues_length);
        cues_end = cues_start + cues_length + bytes_read - 1;
    }
    avio_seek(matroska->ctx->pb, before_pos, SEEK_SET);
    if (cues_start == -1 || cues_end == -1) return -1;

    // parse the cues
    matroska_parse_cues(matroska);

    // cues start
    av_dict_set_int(&s->streams[0]->metadata, CUES_START, cues_start, 0);

    // cues end
    av_dict_set_int(&s->streams[0]->metadata, CUES_END, cues_end, 0);

    // bandwidth
    bandwidth = webm_dash_manifest_compute_bandwidth(s, cues_start);
    if (bandwidth < 0) return -1;
    av_dict_set_int(&s->streams[0]->metadata, BANDWIDTH, bandwidth, 0);

    // check if all clusters start with key frames
    av_dict_set_int(&s->streams[0]->metadata, CLUSTER_KEYFRAME, webm_clusters_start_with_keyframe(s), 0);

    // store cue point timestamps as a comma separated list for checking subsegment alignment in
    // the muxer. assumes that each timestamp cannot be more than 20 characters long.
    buf = av_malloc_array(s->streams[0]->nb_index_entries, 20 * sizeof(char));
    if (!buf) return -1;
    strcpy(buf, "");
    for (i = 0; i < s->streams[0]->nb_index_entries; i++) {
        snprintf(buf, (i + 1) * 20 * sizeof(char),
                 "%s%" PRId64, buf, s->streams[0]->index_entries[i].timestamp);
        if (i != s->streams[0]->nb_index_entries - 1)
            strncat(buf, ",", sizeof(char));
    }
    av_dict_set(&s->streams[0]->metadata, CUE_TIMESTAMPS, buf, 0);
    av_free(buf);

    return 0;
}

static int webm_dash_manifest_read_header(AVFormatContext *s)
{
    char *buf;
    int ret = matroska_read_header(s);
    MatroskaTrack *tracks;
    MatroskaDemuxContext *matroska = s->priv_data;
    if (ret) {
        av_log(s, AV_LOG_ERROR, "Failed to read file headers\n");
        return -1;
    }

    if (!matroska->is_live) {
        buf = av_asprintf("%g", matroska->duration);
        if (!buf) return AVERROR(ENOMEM);
        av_dict_set(&s->streams[0]->metadata, DURATION, buf, 0);
        av_free(buf);

        // initialization range
        // 5 is the offset of Cluster ID.
        av_dict_set_int(&s->streams[0]->metadata, INITIALIZATION_RANGE, avio_tell(s->pb) - 5, 0);
    }

    // basename of the file
    buf = strrchr(s->filename, '/');
    av_dict_set(&s->streams[0]->metadata, FILENAME, buf ? ++buf : s->filename, 0);

    // track number
    tracks = matroska->tracks.elem;
    av_dict_set_int(&s->streams[0]->metadata, TRACK_NUMBER, tracks[0].num, 0);

    // parse the cues and populate Cue related fields
    return matroska->is_live ? 0 : webm_dash_manifest_cues(s);
}

static int webm_dash_manifest_read_packet(AVFormatContext *s, AVPacket *pkt)
{
    return AVERROR_EOF;
}

#define OFFSET(x) offsetof(MatroskaDemuxContext, x)
static const AVOption options[] = {
    { "live", "flag indicating that the input is a live file that only has the headers.", OFFSET(is_live), AV_OPT_TYPE_BOOL, {.i64 = 0}, 0, 1, AV_OPT_FLAG_DECODING_PARAM },
    { NULL },
};

static const AVClass webm_dash_class = {
    .class_name = "WebM DASH Manifest demuxer",
    .item_name  = av_default_item_name,
    .option     = options,
    .version    = LIBAVUTIL_VERSION_INT,
};

AVInputFormat ff_matroska_demuxer = {
    .name           = "matroska,webm",
    .long_name      = NULL_IF_CONFIG_SMALL("Matroska / WebM"),
    .extensions     = "mkv,mk3d,mka,mks",
    .priv_data_size = sizeof(MatroskaDemuxContext),
    .read_probe     = matroska_probe,
    .read_header    = matroska_read_header,
    .read_packet    = matroska_read_packet,
    .read_close     = matroska_read_close,
    .read_seek      = matroska_read_seek,
    .mime_type      = "audio/webm,audio/x-matroska,video/webm,video/x-matroska"
};

AVInputFormat ff_webm_dash_manifest_demuxer = {
    .name           = "webm_dash_manifest",
    .long_name      = NULL_IF_CONFIG_SMALL("WebM DASH Manifest"),
    .priv_data_size = sizeof(MatroskaDemuxContext),
    .read_header    = webm_dash_manifest_read_header,
    .read_packet    = webm_dash_manifest_read_packet,
    .read_close     = matroska_read_close,
    .priv_class     = &webm_dash_class,
};<|MERGE_RESOLUTION|>--- conflicted
+++ resolved
@@ -1679,7 +1679,6 @@
     return 0;
 }
 
-<<<<<<< HEAD
 static void mkv_stereo_mode_display_mul(int stereo_mode, int *h_width, int *h_height)
 {
     switch (stereo_mode) {
@@ -1701,30 +1700,6 @@
         case MATROSKA_VIDEO_STEREOMODE_TYPE_ROW_INTERLEAVED_LR:
             *h_height = 2;
             break;
-=======
-static void mkv_stereo_mode_display_mul(int stereo_mode,
-                                        int *h_width, int *h_height)
-{
-    switch (stereo_mode) {
-    case MATROSKA_VIDEO_STEREOMODE_TYPE_MONO:
-    case MATROSKA_VIDEO_STEREOMODE_TYPE_CHECKERBOARD_RL:
-    case MATROSKA_VIDEO_STEREOMODE_TYPE_CHECKERBOARD_LR:
-    case MATROSKA_VIDEO_STEREOMODE_TYPE_BOTH_EYES_BLOCK_RL:
-    case MATROSKA_VIDEO_STEREOMODE_TYPE_BOTH_EYES_BLOCK_LR:
-        break;
-    case MATROSKA_VIDEO_STEREOMODE_TYPE_RIGHT_LEFT:
-    case MATROSKA_VIDEO_STEREOMODE_TYPE_LEFT_RIGHT:
-    case MATROSKA_VIDEO_STEREOMODE_TYPE_COL_INTERLEAVED_RL:
-    case MATROSKA_VIDEO_STEREOMODE_TYPE_COL_INTERLEAVED_LR:
-        *h_width = 2;
-        break;
-    case MATROSKA_VIDEO_STEREOMODE_TYPE_BOTTOM_TOP:
-    case MATROSKA_VIDEO_STEREOMODE_TYPE_TOP_BOTTOM:
-    case MATROSKA_VIDEO_STEREOMODE_TYPE_ROW_INTERLEAVED_RL:
-    case MATROSKA_VIDEO_STEREOMODE_TYPE_ROW_INTERLEAVED_LR:
-        *h_height = 2;
-        break;
->>>>>>> febfb49a
     }
 }
 
@@ -2087,12 +2062,8 @@
         }
 
         if (track->type == MATROSKA_TRACK_TYPE_VIDEO) {
-<<<<<<< HEAD
             MatroskaTrackPlane *planes = track->operation.combine_planes.elem;
-            int display_width_mul = 1;
-=======
             int display_width_mul  = 1;
->>>>>>> febfb49a
             int display_height_mul = 1;
 
             st->codec->codec_type = AVMEDIA_TYPE_VIDEO;
@@ -2107,11 +2078,7 @@
 
             av_reduce(&st->sample_aspect_ratio.num,
                       &st->sample_aspect_ratio.den,
-<<<<<<< HEAD
-                      st->codec->height * track->video.display_width * display_width_mul,
-=======
                       st->codec->height * track->video.display_width  * display_width_mul,
->>>>>>> febfb49a
                       st->codec->width  * track->video.display_height * display_height_mul,
                       255);
             if (st->codec->codec_id != AV_CODEC_ID_HEVC)
