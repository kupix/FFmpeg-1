/*
 * Musepack SV8 demuxer
 * Copyright (c) 2007 Konstantin Shishkov
 *
 * This file is part of FFmpeg.
 *
 * FFmpeg is free software; you can redistribute it and/or
 * modify it under the terms of the GNU Lesser General Public
 * License as published by the Free Software Foundation; either
 * version 2.1 of the License, or (at your option) any later version.
 *
 * FFmpeg is distributed in the hope that it will be useful,
 * but WITHOUT ANY WARRANTY; without even the implied warranty of
 * MERCHANTABILITY or FITNESS FOR A PARTICULAR PURPOSE.  See the GNU
 * Lesser General Public License for more details.
 *
 * You should have received a copy of the GNU Lesser General Public
 * License along with FFmpeg; if not, write to the Free Software
 * Foundation, Inc., 51 Franklin Street, Fifth Floor, Boston, MA 02110-1301 USA
 */

#include "libavcodec/get_bits.h"
#include "libavcodec/unary.h"
#include "apetag.h"
#include "avformat.h"
#include "internal.h"
#include "avio_internal.h"

/// Two-byte MPC tag
#define MKMPCTAG(a, b) ((a) | ((b) << 8))

#define TAG_MPCK MKTAG('M','P','C','K')

/// Reserved MPC tags
enum MPCPacketTags{
    TAG_STREAMHDR   = MKMPCTAG('S','H'),
    TAG_STREAMEND   = MKMPCTAG('S','E'),

    TAG_AUDIOPACKET = MKMPCTAG('A','P'),

    TAG_SEEKTBLOFF  = MKMPCTAG('S','O'),
    TAG_SEEKTABLE   = MKMPCTAG('S','T'),

    TAG_REPLAYGAIN  = MKMPCTAG('R','G'),
    TAG_ENCINFO     = MKMPCTAG('E','I'),
};

static const int mpc8_rate[8] = { 44100, 48000, 37800, 32000, -1, -1, -1, -1 };

typedef struct MPCContext {
    int ver;
    int64_t header_pos;
    int64_t samples;

    int64_t apetag_start;
} MPCContext;

static inline int64_t bs_get_v(const uint8_t **bs)
{
    uint64_t v = 0;
    int br = 0;
    int c;

    do {
        c = **bs; (*bs)++;
        v <<= 7;
        v |= c & 0x7F;
        br++;
        if (br > 10)
            return -1;
    } while (c & 0x80);

    return v - br;
}

static int mpc8_probe(AVProbeData *p)
{
    const uint8_t *bs = p->buf + 4;
    const uint8_t *bs_end = bs + p->buf_size;
    int64_t size;

    if (p->buf_size < 16)
        return 0;
    if (AV_RL32(p->buf) != TAG_MPCK)
        return 0;
    while (bs < bs_end + 3) {
        int header_found = (bs[0] == 'S' && bs[1] == 'H');
        if (bs[0] < 'A' || bs[0] > 'Z' || bs[1] < 'A' || bs[1] > 'Z')
            return 0;
        bs += 2;
        size = bs_get_v(&bs);
        if (size < 2)
            return 0;
        if (size >= bs_end - bs + 2)
            return AVPROBE_SCORE_EXTENSION - 1; // seems to be valid MPC but no header yet
        if (header_found) {
            if (size < 11 || size > 28)
                return 0;
            if (!AV_RL32(bs)) //zero CRC is invalid
                return 0;
            return AVPROBE_SCORE_MAX;
        } else {
            bs += size - 2;
        }
    }
    return 0;
}

static inline int64_t gb_get_v(GetBitContext *gb)
{
    uint64_t v = 0;
    int bits = 0;
    while(get_bits1(gb) && bits < 64-7){
        v <<= 7;
        v |= get_bits(gb, 7);
        bits += 7;
    }
    v <<= 7;
    v |= get_bits(gb, 7);

    return v;
}

static void mpc8_get_chunk_header(AVIOContext *pb, int *tag, int64_t *size)
{
    int64_t pos;
    pos = avio_tell(pb);
    *tag = avio_rl16(pb);
    *size = ffio_read_varlen(pb);
    *size -= avio_tell(pb) - pos;
}

static void mpc8_parse_seektable(AVFormatContext *s, int64_t off)
{
    MPCContext *c = s->priv_data;
    int tag;
    int64_t size, pos, ppos[2];
    uint8_t *buf;
    int i, t, seekd, ret;
    GetBitContext gb;

    if (s->nb_streams == 0) {
        av_log(s, AV_LOG_ERROR, "No stream added before parsing seek table\n");
        return;
    }

    avio_seek(s->pb, off, SEEK_SET);
    mpc8_get_chunk_header(s->pb, &tag, &size);
    if(tag != TAG_SEEKTABLE){
        av_log(s, AV_LOG_ERROR, "No seek table at given position\n");
        return;
    }
    if (size > INT_MAX/10 || size<=0) {
        av_log(s, AV_LOG_ERROR, "Bad seek table size\n");
        return;
    }
    if(!(buf = av_malloc(size + AV_INPUT_BUFFER_PADDING_SIZE)))
        return;
    ret = avio_read(s->pb, buf, size);
    if (ret != size) {
        av_log(s, AV_LOG_ERROR, "seek table truncated\n");
        av_free(buf);
        return;
    }
    memset(buf+size, 0, AV_INPUT_BUFFER_PADDING_SIZE);

    init_get_bits(&gb, buf, size * 8);
    size = gb_get_v(&gb);
    if(size > UINT_MAX/4 || size > c->samples/1152){
        av_log(s, AV_LOG_ERROR, "Seek table is too big\n");
        return;
    }
    seekd = get_bits(&gb, 4);
    for(i = 0; i < 2; i++){
        pos = gb_get_v(&gb) + c->header_pos;
        ppos[1 - i] = pos;
        av_add_index_entry(s->streams[0], pos, i, 0, 0, AVINDEX_KEYFRAME);
    }
    for(; i < size; i++){
        t = get_unary(&gb, 1, 33) << 12;
        t += get_bits(&gb, 12);
        if(t & 1)
            t = -(t & ~1);
        pos = (t >> 1) + ppos[0]*2 - ppos[1];
        av_add_index_entry(s->streams[0], pos, i << seekd, 0, 0, AVINDEX_KEYFRAME);
        ppos[1] = ppos[0];
        ppos[0] = pos;
    }
    av_free(buf);
}

static void mpc8_handle_chunk(AVFormatContext *s, int tag, int64_t chunk_pos, int64_t size)
{
    AVIOContext *pb = s->pb;
    int64_t pos, off;

    switch(tag){
    case TAG_SEEKTBLOFF:
        pos = avio_tell(pb) + size;
        off = ffio_read_varlen(pb);
        mpc8_parse_seektable(s, chunk_pos + off);
        avio_seek(pb, pos, SEEK_SET);
        break;
    default:
        avio_skip(pb, size);
    }
}

static int mpc8_read_header(AVFormatContext *s)
{
    MPCContext *c = s->priv_data;
    AVIOContext *pb = s->pb;
    AVStream *st;
    int tag = 0;
    int64_t size, pos;

    c->header_pos = avio_tell(pb);
    if(avio_rl32(pb) != TAG_MPCK){
        av_log(s, AV_LOG_ERROR, "Not a Musepack8 file\n");
        return AVERROR_INVALIDDATA;
    }

    while(!avio_feof(pb)){
        pos = avio_tell(pb);
        mpc8_get_chunk_header(pb, &tag, &size);
        if (size < 0) {
            av_log(s, AV_LOG_ERROR, "Invalid chunk length\n");
            return AVERROR_INVALIDDATA;
        }
        if(tag == TAG_STREAMHDR)
            break;
        mpc8_handle_chunk(s, tag, pos, size);
    }
    if(tag != TAG_STREAMHDR){
        av_log(s, AV_LOG_ERROR, "Stream header not found\n");
        return AVERROR_INVALIDDATA;
    }
    pos = avio_tell(pb);
    avio_skip(pb, 4); //CRC
    c->ver = avio_r8(pb);
    if(c->ver != 8){
        av_log(s, AV_LOG_ERROR, "Unknown stream version %d\n", c->ver);
        return AVERROR_PATCHWELCOME;
    }
    c->samples = ffio_read_varlen(pb);
    ffio_read_varlen(pb); //silence samples at the beginning

    st = avformat_new_stream(s, NULL);
    if (!st)
        return AVERROR(ENOMEM);
    st->codecpar->codec_type = AVMEDIA_TYPE_AUDIO;
    st->codecpar->codec_id = AV_CODEC_ID_MUSEPACK8;
    st->codecpar->bits_per_coded_sample = 16;

<<<<<<< HEAD
    if (ff_get_extradata(st->codec, pb, 2) < 0)
        return AVERROR(ENOMEM);
=======
    st->codecpar->extradata_size = 2;
    st->codecpar->extradata = av_mallocz(st->codecpar->extradata_size + AV_INPUT_BUFFER_PADDING_SIZE);
    avio_read(pb, st->codecpar->extradata, st->codecpar->extradata_size);
>>>>>>> 9200514a

    st->codecpar->channels = (st->codecpar->extradata[1] >> 4) + 1;
    st->codecpar->sample_rate = mpc8_rate[st->codecpar->extradata[0] >> 5];
    avpriv_set_pts_info(st, 32, 1152  << (st->codecpar->extradata[1]&3)*2, st->codecpar->sample_rate);
    st->start_time = 0;
    st->duration = c->samples / (1152 << (st->codecpar->extradata[1]&3)*2);
    size -= avio_tell(pb) - pos;
    if (size > 0)
        avio_skip(pb, size);

    if (pb->seekable) {
        int64_t pos = avio_tell(s->pb);
        c->apetag_start = ff_ape_parse_tag(s);
        avio_seek(s->pb, pos, SEEK_SET);
    }

    return 0;
}

static int mpc8_read_packet(AVFormatContext *s, AVPacket *pkt)
{
    MPCContext *c = s->priv_data;
    int tag;
    int64_t pos, size;

    while(!avio_feof(s->pb)){
        pos = avio_tell(s->pb);

        /* don't return bogus packets with the ape tag data */
        if (c->apetag_start && pos >= c->apetag_start)
            return AVERROR_EOF;

        mpc8_get_chunk_header(s->pb, &tag, &size);
        if (size < 0)
            return -1;
        if(tag == TAG_AUDIOPACKET){
            if(av_get_packet(s->pb, pkt, size) < 0)
                return AVERROR(ENOMEM);
            pkt->stream_index = 0;
            pkt->duration     = 1;
            return 0;
        }
        if(tag == TAG_STREAMEND)
            return AVERROR(EIO);
        mpc8_handle_chunk(s, tag, pos, size);
    }
    return AVERROR_EOF;
}

static int mpc8_read_seek(AVFormatContext *s, int stream_index, int64_t timestamp, int flags)
{
    AVStream *st = s->streams[stream_index];
    int index = av_index_search_timestamp(st, timestamp, flags);

    if(index < 0) return -1;
    if (avio_seek(s->pb, st->index_entries[index].pos, SEEK_SET) < 0)
        return -1;
    ff_update_cur_dts(s, st, st->index_entries[index].timestamp);
    return 0;
}


AVInputFormat ff_mpc8_demuxer = {
    .name           = "mpc8",
    .long_name      = NULL_IF_CONFIG_SMALL("Musepack SV8"),
    .priv_data_size = sizeof(MPCContext),
    .read_probe     = mpc8_probe,
    .read_header    = mpc8_read_header,
    .read_packet    = mpc8_read_packet,
    .read_seek      = mpc8_read_seek,
};<|MERGE_RESOLUTION|>--- conflicted
+++ resolved
@@ -252,14 +252,8 @@
     st->codecpar->codec_id = AV_CODEC_ID_MUSEPACK8;
     st->codecpar->bits_per_coded_sample = 16;
 
-<<<<<<< HEAD
-    if (ff_get_extradata(st->codec, pb, 2) < 0)
+    if (ff_get_extradata(st->codecpar, pb, 2) < 0)
         return AVERROR(ENOMEM);
-=======
-    st->codecpar->extradata_size = 2;
-    st->codecpar->extradata = av_mallocz(st->codecpar->extradata_size + AV_INPUT_BUFFER_PADDING_SIZE);
-    avio_read(pb, st->codecpar->extradata, st->codecpar->extradata_size);
->>>>>>> 9200514a
 
     st->codecpar->channels = (st->codecpar->extradata[1] >> 4) + 1;
     st->codecpar->sample_rate = mpc8_rate[st->codecpar->extradata[0] >> 5];
