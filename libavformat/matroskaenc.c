--- conflicted
+++ resolved
@@ -1209,14 +1209,10 @@
 
     while ((t = av_dict_get(m, "", t, AV_DICT_IGNORE_SUFFIX))) {
         if (av_strcasecmp(t->key, "title") &&
-<<<<<<< HEAD
             av_strcasecmp(t->key, "stereo_mode") &&
-            av_strcasecmp(t->key, "encoding_tool")) {
-=======
             av_strcasecmp(t->key, "encoding_tool") &&
             (elementid != MATROSKA_ID_TAGTARGETS_TRACKUID ||
              av_strcasecmp(t->key, "language"))) {
->>>>>>> f56a0855
             ret = mkv_write_simpletag(s->pb, t);
             if (ret < 0)
                 return ret;
